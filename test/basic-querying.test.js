// Copyright IBM Corp. 2013,2016. All Rights Reserved.
// Node module: loopback-datasource-juggler
// This file is licensed under the MIT License.
// License text available at https://opensource.org/licenses/MIT

// This test written in mocha+should.js
var should = require('./init.js');
var async = require('async');
var db, User;

describe('basic-querying', function() {

  before(function(done) {
    db = getSchema();
    User = db.define('User', {
<<<<<<< HEAD
      seq: {type: Number, index: true},
      name: {type: String, index: true, sort: true},
      email: {type: String, index: true},
      birthday: {type: Date, index: true},
      role: {type: String, index: true},
      order: {type: Number, index: true, sort: true},
      vip: {type: Boolean},
      addressLoc: {type: 'GeoPoint'}
=======
      seq: { type: Number, index: true },
      name: { type: String, index: true, sort: true },
      email: { type: String, index: true },
      birthday: { type: Date, index: true },
      role: { type: String, index: true },
      order: { type: Number, index: true, sort: true },
      vip: { type: Boolean },
>>>>>>> 45e14af4
    });

    db.automigrate(done);

  });

  describe('ping', function() {
    it('should be able to test connections', function(done) {
      db.ping(function(err) {
        should.not.exist(err);
        done();
      });
    });
  });

  describe('findById', function() {

    before(function(done) {
      User.destroyAll(done);
    });

    it('should query by id: not found', function(done) {
      User.findById(1, function(err, u) {
        should.not.exist(u);
        should.not.exist(err);
        done();
      });
    });

    it('should query by id: found', function(done) {
      User.create(function(err, u) {
        should.not.exist(err);
        should.exist(u.id);
        User.findById(u.id, function(err, u) {
          should.exist(u);
          should.not.exist(err);
          u.should.be.an.instanceOf(User);
          done();
        });
      });
    });

  });

  describe('findByIds', function() {
    var createdUsers;
    before(function(done) {
      var people = [
        { name: 'a', vip: true },
        { name: 'b' },
        { name: 'c' },
        { name: 'd', vip: true },
        { name: 'e' },
        { name: 'f' },
      ];
      db.automigrate(['User'], function(err) {
        User.create(people, function(err, users) {
          should.not.exist(err);
          // Users might be created in parallel and the generated ids can be
          // out of sequence
          createdUsers = users;
          done();
        });
      });
    });

    it('should query by ids', function(done) {
      User.findByIds(
        [createdUsers[2].id, createdUsers[1].id, createdUsers[0].id],
        function(err, users) {
          should.exist(users);
          should.not.exist(err);
          var names = users.map(function(u) {
            return u.name;
          });
          names.should.eql(
            [createdUsers[2].name, createdUsers[1].name, createdUsers[0].name]);
          done();
        });
    });

    it('should query by ids and condition', function(done) {
      User.findByIds([
        createdUsers[0].id,
        createdUsers[1].id,
        createdUsers[2].id,
        createdUsers[3].id],
        { where: { vip: true }}, function(err, users) {
          should.exist(users);
          should.not.exist(err);
          var names = users.map(function(u) {
            return u.name;
          });
          names.should.eql(createdUsers.slice(0, 4).
            filter(function(u) {
              return u.vip;
            }).map(function(u) {
              return u.name;
            }));
          done();
        });
    });

  });

  describe('find', function() {

    before(seed);

    it('should query collection', function(done) {
      User.find(function(err, users) {
        should.exists(users);
        should.not.exists(err);
        users.should.have.lengthOf(6);
        done();
      });
    });

    it('should query limited collection', function(done) {
      User.find({ limit: 3 }, function(err, users) {
        should.exists(users);
        should.not.exists(err);
        users.should.have.lengthOf(3);
        done();
      });
    });

    it('should query collection with skip & limit', function(done) {
      User.find({ skip: 1, limit: 4, order: 'seq' }, function(err, users) {
        should.exists(users);
        should.not.exists(err);
        users[0].seq.should.be.eql(1);
        users.should.have.lengthOf(4);
        done();
      });
    });

    it('should query collection with offset & limit', function(done) {
      User.find({ offset: 2, limit: 3, order: 'seq' }, function(err, users) {
        should.exists(users);
        should.not.exists(err);
        users[0].seq.should.be.eql(2);
        users.should.have.lengthOf(3);
        done();
      });
    });

    it('should query filtered collection', function(done) {
      User.find({ where: { role: 'lead' }}, function(err, users) {
        should.exists(users);
        should.not.exists(err);
        users.should.have.lengthOf(2);
        done();
      });
    });

    it('should query collection sorted by numeric field', function(done) {
      User.find({ order: 'order' }, function(err, users) {
        should.exists(users);
        should.not.exists(err);
        users.forEach(function(u, i) {
          u.order.should.eql(i + 1);
        });
        done();
      });
    });

    it('should query collection desc sorted by numeric field', function(done) {
      User.find({ order: 'order DESC' }, function(err, users) {
        should.exists(users);
        should.not.exists(err);
        users.forEach(function(u, i) {
          u.order.should.eql(users.length - i);
        });
        done();
      });
    });

    it('should query collection sorted by string field', function(done) {
      User.find({ order: 'name' }, function(err, users) {
        should.exists(users);
        should.not.exists(err);
        users.shift().name.should.equal('George Harrison');
        users.shift().name.should.equal('John Lennon');
        users.pop().name.should.equal('Stuart Sutcliffe');
        done();
      });
    });

    it('should query collection desc sorted by string field', function(done) {
      User.find({ order: 'name DESC' }, function(err, users) {
        should.exists(users);
        should.not.exists(err);
        users.pop().name.should.equal('George Harrison');
        users.pop().name.should.equal('John Lennon');
        users.shift().name.should.equal('Stuart Sutcliffe');
        done();
      });
    });

    it('should support "and" operator that is satisfied', function(done) {
      User.find({ where: { and: [
        { name: 'John Lennon' },
        { role: 'lead' },
      ] }}, function(err, users) {
        should.not.exist(err);
        users.should.have.property('length', 1);
        done();
      });
    });

    it('should support "and" operator that is not satisfied', function(done) {
      User.find({ where: { and: [
        { name: 'John Lennon' },
        { role: 'member' },
      ] }}, function(err, users) {
        should.not.exist(err);
        users.should.have.property('length', 0);
        done();
      });
    });

    it('should support "or" that is satisfied', function(done) {
      User.find({ where: { or: [
        { name: 'John Lennon' },
        { role: 'lead' },
      ] }}, function(err, users) {
        should.not.exist(err);
        users.should.have.property('length', 2);
        done();
      });
    });

    it('should support "or" operator that is not satisfied', function(done) {
      User.find({ where: { or: [
        { name: 'XYZ' },
        { role: 'Hello1' },
      ] }}, function(err, users) {
        should.not.exist(err);
        users.should.have.property('length', 0);
        done();
      });
    });

    it('should support date "gte" that is satisfied', function(done) {
      User.find({ order: 'seq', where: { birthday: { 'gte': new Date('1980-12-08') },
      }}, function(err, users) {
        should.not.exist(err);
        users.should.have.property('length', 1);
        users[0].name.should.equal('John Lennon');
        done();
      });
    });

    it('should support date "gt" that is not satisfied', function(done) {
      User.find({ order: 'seq', where: { birthday: { 'gt': new Date('1980-12-08') },
      }}, function(err, users) {
        should.not.exist(err);
        users.should.have.property('length', 0);
        done();
      });
    });

    it('should support date "gt" that is satisfied', function(done) {
      User.find({ order: 'seq', where: { birthday: { 'gt': new Date('1980-12-07') },
      }}, function(err, users) {
        should.not.exist(err);
        users.should.have.property('length', 1);
        users[0].name.should.equal('John Lennon');
        done();
      });
    });

    it('should support date "lt" that is satisfied', function(done) {
      User.find({ order: 'seq', where: { birthday: { 'lt': new Date('1980-12-07') },
      }}, function(err, users) {
        should.not.exist(err);
        users.should.have.property('length', 1);
        users[0].name.should.equal('Paul McCartney');
        done();
      });
    });

    it('should support number "gte" that is satisfied', function(done) {
      User.find({ order: 'seq', where: { order: { 'gte': 3 },
      }}, function(err, users) {
        should.not.exist(err);
        users.should.have.property('length', 4);
        users[0].name.should.equal('George Harrison');
        done();
      });
    });

    it('should support number "gt" that is not satisfied', function(done) {
      User.find({ order: 'seq', where: { order: { 'gt': 6 },
      }}, function(err, users) {
        should.not.exist(err);
        users.should.have.property('length', 0);
        done();
      });
    });

    it('should support number "gt" that is satisfied', function(done) {
      User.find({ order: 'seq', where: { order: { 'gt': 5 },
      }}, function(err, users) {
        should.not.exist(err);
        users.should.have.property('length', 1);
        users[0].name.should.equal('Ringo Starr');
        done();
      });
    });

    it('should support number "lt" that is satisfied', function(done) {
      User.find({ order: 'seq', where: { order: { 'lt': 2 },
      }}, function(err, users) {
        should.not.exist(err);
        users.should.have.property('length', 1);
        users[0].name.should.equal('Paul McCartney');
        done();
      });
    });

    it('should support number "gt" that is satisfied by null value', function(done) {
      User.find({ order: 'seq', where: { order: { 'gt': null },
      }}, function(err, users) {
        should.not.exist(err);
        users.should.have.property('length', 0);
        done();
      });
    });

    it('should support number "lt" that is not satisfied by null value', function(done) {
      User.find({ order: 'seq', where: { order: { 'lt': null },
      }}, function(err, users) {
        should.not.exist(err);
        users.should.have.property('length', 0);
        done();
      });
    });

    it('should support string "gte" that is satisfied by null value', function(done) {
      User.find({ order: 'seq', where: { name: { 'gte': null },
      }}, function(err, users) {
        should.not.exist(err);
        users.should.have.property('length', 0);
        done();
      });
    });

    it('should support string "gte" that is satisfied', function(done) {
      User.find({ order: 'seq', where: { name: { 'gte': 'Paul McCartney' },
      }}, function(err, users) {
        should.not.exist(err);
        users.should.have.property('length', 4);
        users[0].name.should.equal('Paul McCartney');
        done();
      });
    });

    it('should support string "gt" that is not satisfied', function(done) {
      User.find({ order: 'seq', where: { name: { 'gt': 'xyz' },
      }}, function(err, users) {
        should.not.exist(err);
        users.should.have.property('length', 0);
        done();
      });
    });

    it('should support string "gt" that is satisfied', function(done) {
      User.find({ order: 'seq', where: { name: { 'gt': 'Paul McCartney' },
      }}, function(err, users) {
        should.not.exist(err);
        users.should.have.property('length', 3);
        users[0].name.should.equal('Ringo Starr');
        done();
      });
    });

    it('should support string "lt" that is satisfied', function(done) {
      User.find({ order: 'seq', where: { name: { 'lt': 'Paul McCartney' },
      }}, function(err, users) {
        should.not.exist(err);
        users.should.have.property('length', 2);
        users[0].name.should.equal('John Lennon');
        done();
      });
    });

    it('should support boolean "gte" that is satisfied', function(done) {
      User.find({ order: 'seq', where: { vip: { 'gte': true },
      }}, function(err, users) {
        should.not.exist(err);
        users.should.have.property('length', 3);
        users[0].name.should.equal('John Lennon');
        done();
      });
    });

    it('should support boolean "gt" that is not satisfied', function(done) {
      User.find({ order: 'seq', where: { vip: { 'gt': true },
      }}, function(err, users) {
        should.not.exist(err);
        users.should.have.property('length', 0);
        done();
      });
    });

    it('should support boolean "gt" that is satisfied', function(done) {
      User.find({ order: 'seq', where: { vip: { 'gt': false },
      }}, function(err, users) {
        should.not.exist(err);
        users.should.have.property('length', 3);
        users[0].name.should.equal('John Lennon');
        done();
      });
    });

    it('should support boolean "lt" that is satisfied', function(done) {
      User.find({ order: 'seq', where: { vip: { 'lt': true },
      }}, function(err, users) {
        should.not.exist(err);
        users.should.have.property('length', 2);
        users[0].name.should.equal('George Harrison');
        done();
      });
    });
    
    it('should support nested GeoPoint near queries', function(done) {
      User.find({
        where: {and: [{addressLoc: {near: "29.9,-90.07"}}, {vip: true}]}
      }, function(err, users){
        if (err) return done(err);
        users.should.have.property('length', 2);
        users[0].addressLoc.should.not.equal(null);
        done();
      });
    });
    
    it('should support very nested GeoPoint near queries', function(done) {
      User.find({
        where: {and: [
          {and: [{addressLoc: {near: "29.9,-90.07"}}, {order: 2}]}, 
          {vip: true}
        ]}
      }, function(err, users){
        if (err) return done(err);
        users.should.have.property('length', 1);
        users[0].addressLoc.should.not.equal(null);
        done();
      });
    });
    
    it('should support multiple GeoPoint near queries', function(done) {
      User.find({
        where: {and: [
          {or: [
            {addressLoc: {near: "29.9,-90.04", maxDistance: 300}}, 
            {addressLoc: {near: "22.97, -88.03", maxDistance: 300}}
          ]}, 
          {vip: true}
        ]}
      }, function(err, users){
        if (err) return done(err);
        users.should.have.property('length', 2);
        users[0].addressLoc.should.not.equal(null);
        done();
      });
    });

    it('should only include fields as specified', function(done) {
      var remaining = 0;

      function sample(fields) {

        return {
          expect: function(arr) {
            remaining++;
            User.find({ fields: fields }, function(err, users) {

              remaining--;
              if (err) return done(err);

              should.exists(users);

              if (remaining === 0) {
                done();
              }

              users.forEach(function(user) {
                var obj = user.toObject();

                Object.keys(obj)
                  .forEach(function(key) {
                    // if the obj has an unexpected value
                    if (obj[key] !== undefined && arr.indexOf(key) === -1) {
                      console.log('Given fields:', fields);
                      console.log('Got:', key, obj[key]);
                      console.log('Expected:', arr);
                      throw new Error('should not include data for key: ' + key);
                    }
                  });
              });
            });
          },
        };
      }

<<<<<<< HEAD
      sample({name: true}).expect(['name']);
      sample({name: false}).expect(['id', 'seq', 'email', 'role', 'order', 'birthday', 'vip', 'addressLoc']);
      sample({name: false, id: true}).expect(['id']);
      sample({id: true}).expect(['id']);
=======
      sample({ name: true }).expect(['name']);
      sample({ name: false }).expect(['id', 'seq', 'email', 'role', 'order', 'birthday', 'vip']);
      sample({ name: false, id: true }).expect(['id']);
      sample({ id: true }).expect(['id']);
>>>>>>> 45e14af4
      sample('id').expect(['id']);
      sample(['id']).expect(['id']);
      sample(['email']).expect(['email']);
    });

  });

  describe('count', function() {

    before(seed);

    it('should query total count', function(done) {
      User.count(function(err, n) {
        should.not.exist(err);
        should.exist(n);
        n.should.equal(6);
        done();
      });
    });

    it('should query filtered count', function(done) {
      User.count({ role: 'lead' }, function(err, n) {
        should.not.exist(err);
        should.exist(n);
        n.should.equal(2);
        done();
      });
    });
  });

  describe('findOne', function() {

    before(seed);

    it('should find first record (default sort by id)', function(done) {
      User.all({ order: 'id' }, function(err, users) {
        User.findOne(function(e, u) {
          should.not.exist(e);
          should.exist(u);
          u.id.toString().should.equal(users[0].id.toString());
          done();
        });
      });
    });

    it('should find first record', function(done) {
      User.findOne({ order: 'order' }, function(e, u) {
        should.not.exist(e);
        should.exist(u);
        u.order.should.equal(1);
        u.name.should.equal('Paul McCartney');
        done();
      });
    });

    it('should find last record', function(done) {
      User.findOne({ order: 'order DESC' }, function(e, u) {
        should.not.exist(e);
        should.exist(u);
        u.order.should.equal(6);
        u.name.should.equal('Ringo Starr');
        done();
      });
    });

    it('should find last record in filtered set', function(done) {
      User.findOne({
        where: { role: 'lead' },
        order: 'order DESC',
      }, function(e, u) {
        should.not.exist(e);
        should.exist(u);
        u.order.should.equal(2);
        u.name.should.equal('John Lennon');
        done();
      });
    });

    it('should work even when find by id', function(done) {
      User.findOne(function(e, u) {
        User.findOne({ where: { id: u.id }}, function(err, user) {
          should.not.exist(err);
          should.exist(user);
          done();
        });
      });
    });

  });

  describe('exists', function() {

    before(seed);

    it('should check whether record exist', function(done) {
      User.findOne(function(e, u) {
        User.exists(u.id, function(err, exists) {
          should.not.exist(err);
          should.exist(exists);
          exists.should.be.ok;
          done();
        });
      });
    });

    it('should check whether record not exist', function(done) {
      User.destroyAll(function() {
        User.exists(42, function(err, exists) {
          should.not.exist(err);
          exists.should.not.be.ok;
          done();
        });
      });
    });
  });

  context('regexp operator', function() {
    var invalidDataTypes = [0, true, {}, [], Function, null];

    before(seed);

    it('should return an error for invalid data types', function(done) {
      // `undefined` is not tested because the `removeUndefined` function
      // in `lib/dao.js` removes it before coercion
      invalidDataTypes.forEach(function(invalidDataType) {
        User.find({ where: { name: { regexp: invalidDataType }}}, function(err,
            users) {
          should.exist(err);
        });
      });
      done();
    });
  });
});

describe.skip('queries', function() {
  var Todo;

  before(function prepDb(done) {
    var db = getSchema();
    Todo = db.define('Todo', {
      id: false,
      content: { type: 'string' },
    }, {
      idInjection: false,
    });
    db.automigrate(['Todo'], done);
  });
  beforeEach(function resetFixtures(done) {
    Todo.destroyAll(function() {
      Todo.create([
        { content: 'Buy eggs' },
        { content: 'Buy milk' },
        { content: 'Buy sausages' },
      ], done);
    });
  });

  context('that do not require an id', function() {
    it('should work for create', function(done) {
      Todo.create({ content: 'Buy ham' }, function(err) {
        should.not.exist(err);
        done();
      });
    });

    it('should work for updateOrCreate/upsert', function(done) {
      var aliases = ['updateOrCreate', 'upsert'];
      async.each(aliases, function(alias, cb) {
        Todo[alias]({ content: 'Buy ham' }, function(err) {
          should.not.exist(err);
          cb();
        });
      }, done);
    });

    it('should work for findOrCreate', function(done) {
      Todo.findOrCreate({ content: 'Buy ham' }, function(err) {
        should.not.exist(err);
        done();
      });
    });

    it('should work for exists', function(done) {
      Todo.exists({ content: 'Buy ham' }, function(err) {
        should.not.exist(err);
        done();
      });
    });

    it('should work for find', function(done) {
      Todo.find(function(err) {
        should.not.exist(err);
        done();
      });
    });

    it('should work for findOne', function(done) {
      Todo.findOne(function(err) {
        should.not.exist(err);
        done();
      });
    });

    it('should work for deleteAll/destroyAll/remove', function(done) {
      // FIXME: We should add a DAO.delete static method alias for consistency
      // (DAO.prototype.delete instance method already exists)
      var aliases = ['deleteAll', 'destroyAll', 'remove'];
      async.each(aliases, function(alias, cb) {
        Todo[alias](function(err) {
          should.not.exist(err);
          cb();
        });
      }, done);
    });

    it('should work for update/updateAll', function(done) {
      Todo.update({ content: 'Buy ham' }, function(err) {
        should.not.exist(err);
        done();
      });
    });

    it('should work for count', function(done) {
      Todo.count({ content: 'Buy eggs' }, function(err) {
        should.not.exist(err);
        done();
      });
    });
  });

  context('that require an id', function() {
    var expectedErrMsg = 'Primary key is missing for the Todo model';

    it('should return an error for findById', function(done) {
      Todo.findById(1, function(err) {
        should.exist(err);
        err.message.should.equal(expectedErrMsg);
        done();
      });
    });

    it('should return an error for findByIds', function(done) {
      Todo.findByIds([1, 2], function(err) {
        should.exist(err);
        err.message.should.equal(expectedErrMsg);
        done();
      });
    });

    it('should return an error for deleteById/destroyById/removeById',
    function(done) {
      var aliases = ['deleteById', 'destroyById', 'removeById'];
      async.each(aliases, function(alias, cb) {
        Todo[alias](1, function(err) {
          should.exist(err);
          err.message.should.equal(expectedErrMsg);
          cb();
        });
      }, done);
    });

    it('should return an error for instance.save', function(done) {
      var todo = new Todo();
      todo.content = 'Buy ham';
      todo.save(function(err) {
        should.exist(err);
        err.message.should.equal(expectedErrMsg);
        done();
      });
    });

    it('should return an error for instance.delete', function(done) {
      Todo.findOne(function(err, todo) {
        todo.delete(function(err) {
          should.exist(err);
          err.message.should.equal(expectedErrMsg);
          done();
        });
      });
    });

    it('should return an error for instance.updateAttribute', function(done) {
      Todo.findOne(function(err, todo) {
        todo.updateAttribute('content', 'Buy ham', function(err) {
          should.exist(err);
          err.message.should.equal(expectedErrMsg);
          done();
        });
      });
    });

    it('should return an error for instance.updateAttributes', function(done) {
      Todo.findOne(function(err, todo) {
        todo.updateAttributes({ content: 'Buy ham' }, function(err) {
          should.exist(err);
          err.message.should.equal(expectedErrMsg);
          done();
        });
      });
    });
  });
});

function seed(done) {
  var beatles = [
    {
      seq: 0,
      name: 'John Lennon',
      email: 'john@b3atl3s.co.uk',
      role: 'lead',
      birthday: new Date('1980-12-08'),
      order: 2,
      vip: true,
<<<<<<< HEAD
      addressLoc: {lat: 29.97, lng: -90.03}
=======
>>>>>>> 45e14af4
    },
    {
      seq: 1,
      name: 'Paul McCartney',
      email: 'paul@b3atl3s.co.uk',
      role: 'lead',
      birthday: new Date('1942-06-18'),
      order: 1,
      vip: true,
<<<<<<< HEAD
      addressLoc: {lat: 22.97, lng: -88.03}
    },
    {
      seq: 2, 
      name: 'George Harrison', 
      order: 5, 
      vip: false, 
      addressLoc: {lat: 22.7, lng: -89.03}
    },
    {seq: 3, name: 'Ringo Starr', order: 6, vip: false},
    {seq: 4, name: 'Pete Best', order: 4},
    {seq: 5, name: 'Stuart Sutcliffe', order: 3, vip: true}
=======
    },
    { seq: 2, name: 'George Harrison', order: 5, vip: false },
    { seq: 3, name: 'Ringo Starr', order: 6, vip: false },
    { seq: 4, name: 'Pete Best', order: 4 },
    { seq: 5, name: 'Stuart Sutcliffe', order: 3, vip: true },
>>>>>>> 45e14af4
  ];

  async.series([
    User.destroyAll.bind(User),
    function(cb) {
      async.each(beatles, User.create.bind(User), cb);
    },
  ], done);
}<|MERGE_RESOLUTION|>--- conflicted
+++ resolved
@@ -13,16 +13,6 @@
   before(function(done) {
     db = getSchema();
     User = db.define('User', {
-<<<<<<< HEAD
-      seq: {type: Number, index: true},
-      name: {type: String, index: true, sort: true},
-      email: {type: String, index: true},
-      birthday: {type: Date, index: true},
-      role: {type: String, index: true},
-      order: {type: Number, index: true, sort: true},
-      vip: {type: Boolean},
-      addressLoc: {type: 'GeoPoint'}
-=======
       seq: { type: Number, index: true },
       name: { type: String, index: true, sort: true },
       email: { type: String, index: true },
@@ -30,7 +20,7 @@
       role: { type: String, index: true },
       order: { type: Number, index: true, sort: true },
       vip: { type: Boolean },
->>>>>>> 45e14af4
+      addressLoc: { type: 'GeoPoint' }
     });
 
     db.automigrate(done);
@@ -457,7 +447,7 @@
         done();
       });
     });
-    
+
     it('should support nested GeoPoint near queries', function(done) {
       User.find({
         where: {and: [{addressLoc: {near: "29.9,-90.07"}}, {vip: true}]}
@@ -468,11 +458,11 @@
         done();
       });
     });
-    
+
     it('should support very nested GeoPoint near queries', function(done) {
       User.find({
         where: {and: [
-          {and: [{addressLoc: {near: "29.9,-90.07"}}, {order: 2}]}, 
+          {and: [{addressLoc: {near: "29.9,-90.07"}}, {order: 2}]},
           {vip: true}
         ]}
       }, function(err, users){
@@ -482,14 +472,14 @@
         done();
       });
     });
-    
+
     it('should support multiple GeoPoint near queries', function(done) {
       User.find({
         where: {and: [
           {or: [
-            {addressLoc: {near: "29.9,-90.04", maxDistance: 300}}, 
+            {addressLoc: {near: "29.9,-90.04", maxDistance: 300}},
             {addressLoc: {near: "22.97, -88.03", maxDistance: 300}}
-          ]}, 
+          ]},
           {vip: true}
         ]}
       }, function(err, users){
@@ -538,17 +528,10 @@
         };
       }
 
-<<<<<<< HEAD
-      sample({name: true}).expect(['name']);
-      sample({name: false}).expect(['id', 'seq', 'email', 'role', 'order', 'birthday', 'vip', 'addressLoc']);
-      sample({name: false, id: true}).expect(['id']);
-      sample({id: true}).expect(['id']);
-=======
       sample({ name: true }).expect(['name']);
-      sample({ name: false }).expect(['id', 'seq', 'email', 'role', 'order', 'birthday', 'vip']);
+      sample({ name: false }).expect(['id', 'seq', 'email', 'role', 'order', 'birthday', 'vip', 'addressLoc']);
       sample({ name: false, id: true }).expect(['id']);
       sample({ id: true }).expect(['id']);
->>>>>>> 45e14af4
       sample('id').expect(['id']);
       sample(['id']).expect(['id']);
       sample(['email']).expect(['email']);
@@ -863,10 +846,7 @@
       birthday: new Date('1980-12-08'),
       order: 2,
       vip: true,
-<<<<<<< HEAD
       addressLoc: {lat: 29.97, lng: -90.03}
-=======
->>>>>>> 45e14af4
     },
     {
       seq: 1,
@@ -876,26 +856,18 @@
       birthday: new Date('1942-06-18'),
       order: 1,
       vip: true,
-<<<<<<< HEAD
       addressLoc: {lat: 22.97, lng: -88.03}
     },
     {
-      seq: 2, 
-      name: 'George Harrison', 
-      order: 5, 
-      vip: false, 
+      seq: 2,
+      name: 'George Harrison',
+      order: 5,
+      vip: false,
       addressLoc: {lat: 22.7, lng: -89.03}
     },
-    {seq: 3, name: 'Ringo Starr', order: 6, vip: false},
-    {seq: 4, name: 'Pete Best', order: 4},
-    {seq: 5, name: 'Stuart Sutcliffe', order: 3, vip: true}
-=======
-    },
-    { seq: 2, name: 'George Harrison', order: 5, vip: false },
     { seq: 3, name: 'Ringo Starr', order: 6, vip: false },
     { seq: 4, name: 'Pete Best', order: 4 },
-    { seq: 5, name: 'Stuart Sutcliffe', order: 3, vip: true },
->>>>>>> 45e14af4
+    { seq: 5, name: 'Stuart Sutcliffe', order: 3, vip: true }
   ];
 
   async.series([
