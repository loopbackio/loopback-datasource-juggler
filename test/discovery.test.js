--- conflicted
+++ resolved
@@ -609,7 +609,6 @@
   });
 });
 
-<<<<<<< HEAD
 describe('Mock connector', function() {
   mockConnectors = require('./mock-connectors');
   describe('customFieldSettings', function() {
@@ -623,12 +622,15 @@
           .custom.storage.should.equal('quantum');
         done();
       });
-=======
+    });
+  });
+});
+
 describe('Default memory connector', function() {
   var ds, nonExistantError = 'Table \'NONEXISTENT\' does not exist.';
 
   before(function() {
-    ds = new DataSource({connector: 'memory'});
+    ds = new DataSource({ connector: 'memory' });
   });
 
   it('discoverSchema should return an error when table does not exist', function(done) {
@@ -644,7 +646,6 @@
       should.exist(err);
       err.message.should.eql(nonExistantError);
       done();
->>>>>>> b556d961
     });
   });
 });