// Copyright IBM Corp. 2013,2016. All Rights Reserved.
// Node module: loopback-datasource-juggler
// This file is licensed under the MIT License.
// License text available at https://opensource.org/licenses/MIT

var assert = require('assert');

/*!
 * Get a near filter from a given where object. For connector use only.
 * NB: This only supports one near parameter per where object.  eg, this:
 * {where: {or: [{location: {near: "29,-90"}},{location: {near: "50,-72"}}]}}
 * would throw an error.
 */

exports.nearFilter = function nearFilter(where) {
<<<<<<< HEAD
  function nearSearch(clause){
    
    if (typeof clause !== 'object') { 
      return false; 
    }
    
    Object.keys(clause).forEach(function (clauseKey) {
      if (Array.isArray(clause[clauseKey])){
        clause[clauseKey].forEach(function (el) {
          var ret = nearSearch(el);
          if (ret) return ret;
        });
      } else {
        if (clause[clauseKey].hasOwnProperty('near')){
          var result = clause[clauseKey];
          nearResults.push({
            near: result.near,
            maxDistance: result.maxDistance,
            unit: result.unit,
            key: clauseKey
          });
        }
      }    
    });
  }
  var nearResults = [];
  nearSearch(where);
  
  if (nearResults.length === 0) {
    return false;
  }
  return nearResults;
}
=======
  var result = false;

  if (where && typeof where === 'object') {
    Object.keys(where).forEach(function(key) {
      var ex = where[key];

      if (ex && ex.near) {
        result = {
          near: ex.near,
          maxDistance: ex.maxDistance,
          unit: ex.unit,
          key: key,
        };
      }
    });
  }

  return result;
};
>>>>>>> 45e14af4

/*!
 * Filter a set of objects using the given `nearFilter`.  Can support multiple
 * locations, but will include results from all of them. 
 * 
 * WARNING: "or" operator with GeoPoint does not work as expected, eg:
 * {where: {or: [{location: {near: (29,-90)}},{name:'Sean'}]}}
 * Will actually work as if you had used "and".  This is because geo filtering
 * takes place outside of the SQL query, so the result set of "name = Sean" is
 * returned by the database, and then the location filtering happens in the app
 * logic.  So the "near" operator is always an "and" of the SQL filters, and "or"
 * of other GeoPoint filters.
 * 
 * Additionally, since this step occurs after the SQL result set is returned,
 * if using GeoPoints with pagination the result set may be smaller than the 
 * page size.  The page size is enforced at the DB level, and then we may 
 * remove results at the Geo-app level.  If we "limit: 25", but 4 of those results
 * do not have a matching geopoint field, the request will only return 21 results.
 * This may make it erroneously look like a given page is the end of the result set.
 */

<<<<<<< HEAD
exports.filter = function (arr, filters) {
=======
exports.filter = function(arr, filter) {
  var origin = filter.near;
  var max = filter.maxDistance > 0 ? filter.maxDistance : false;
  var unit = filter.unit;
  var key = filter.key;

  // create distance index
>>>>>>> 45e14af4
  var distances = {};
  var result = [];
  
  filters.forEach(function (filter) {
    var origin = filter.near;
    var max = filter.maxDistance > 0 ? filter.maxDistance : false;
    var unit = filter.unit;
    var key = filter.key;

    // create distance index
    arr.forEach(function (obj) {
      var loc = obj[key];

      // filter out objects without locations
      if (!loc) return;

      if (!(loc instanceof GeoPoint)) {
        loc = GeoPoint(loc);
      }

<<<<<<< HEAD
      if (typeof loc.lat !== 'number') return;
      if (typeof loc.lng !== 'number') return;
=======
  arr.forEach(function(obj) {
    var loc = obj[key];

    // filter out objects without locations
    if (!loc) return;

    if (!(loc instanceof GeoPoint)) {
      loc = GeoPoint(loc);
    }

    if (typeof loc.lat !== 'number') return;
    if (typeof loc.lng !== 'number') return;

    var d = GeoPoint.distanceBetween(origin, loc, { type: unit });

    if (max && d > max) {
      // dont add
    } else {
      distances[obj.id] = d;
      result.push(obj);
    }
  });

  return result.sort(function(objA, objB) {
    var a = objA[key];
    var b = objB[key];
>>>>>>> 45e14af4

      var d = GeoPoint.distanceBetween(origin, loc, {type: unit});

      if (max && d > max) {
        // dont add
      } else {
        distances[obj.id] = d;
        result.push(obj);
      }
    });
    
    result.sort(function (objA, objB) {
      var a = objA[key];
      var b = objB[key];

      if (a && b) {
        var da = distances[objA.id];
        var db = distances[objB.id];

        if (db === da) return 0;
        return da > db ? 1 : -1;
      } else {
        return 0;
      }
    });
  });
<<<<<<< HEAD
  
  return result;
}
=======
};
>>>>>>> 45e14af4

exports.GeoPoint = GeoPoint;

/**
 * The GeoPoint object represents a physical location.
 *
 * For example:
 *
 * ```js
 * var loopback = require(‘loopback’);
 * var here = new loopback.GeoPoint({lat: 10.32424, lng: 5.84978});
 * ```
 *
 * Embed a latitude / longitude point in a model.
 *
 * ```js
 * var CoffeeShop = loopback.createModel('coffee-shop', {
 *   location: 'GeoPoint'
 * });
 * ```
 *
 * You can query LoopBack models with a GeoPoint property and an attached data source using geo-spatial filters and
 * sorting. For example, the following code finds the three nearest coffee shops.
 *
 * ```js
 * CoffeeShop.attachTo(oracle);
 * var here = new GeoPoint({lat: 10.32424, lng: 5.84978});
 * CoffeeShop.find( {where: {location: {near: here}}, limit:3}, function(err, nearbyShops) {
 *   console.info(nearbyShops); // [CoffeeShop, ...]
 * });
 * ```
 * @class GeoPoint
 * @property {Number} lat The latitude in degrees.
 * @property {Number} lng The longitude in degrees.
 *
 * @options {Object} Options Object with two Number properties: lat and long.
 * @property {Number} lat The latitude point in degrees. Range: -90 to 90.
 * @property {Number} lng The longitude point in degrees. Range: -180 to 180.
 *
 * @options {Array} Options Array with two Number entries: [lat,long].
 * @property {Number} lat The latitude point in degrees. Range: -90 to 90.
 * @property {Number} lng The longitude point in degrees. Range: -180 to 180.
 */

function GeoPoint(data) {
  if (!(this instanceof GeoPoint)) {
    return new GeoPoint(data);
  }

  if (arguments.length === 2) {
    data = {
      lat: arguments[0],
      lng: arguments[1],
    };
  }

  assert(Array.isArray(data) || typeof data === 'object' || typeof data === 'string',
    'must provide valid geo-coordinates array [lat, lng] or object or a "lat, lng" string');

  if (typeof data === 'string') {
    data = data.split(/,\s*/);
    assert(data.length === 2, 'must provide a string "lat,lng" creating a GeoPoint with a string');
  }
  if (Array.isArray(data)) {
    data = {
      lat: Number(data[0]),
      lng: Number(data[1]),
    };
  } else {
    data.lng = Number(data.lng);
    data.lat = Number(data.lat);
  }

  assert(typeof data === 'object', 'must provide a lat and lng object when creating a GeoPoint');
  assert(typeof data.lat === 'number' && !isNaN(data.lat), 'lat must be a number when creating a GeoPoint');
  assert(typeof data.lng === 'number' && !isNaN(data.lng), 'lng must be a number when creating a GeoPoint');
  assert(data.lng <= 180, 'lng must be <= 180');
  assert(data.lng >= -180, 'lng must be >= -180');
  assert(data.lat <= 90, 'lat must be <= 90');
  assert(data.lat >= -90, 'lat must be >= -90');

  this.lat = data.lat;
  this.lng = data.lng;
}

/**
 * Determine the spherical distance between two GeoPoints.
 *
 * @param  {GeoPoint} pointA Point A
 * @param  {GeoPoint} pointB Point B
 * @options  {Object} options Options object with one key, 'type'.  See below.
 * @property {String} type Unit of measurement, one of:
 *
 * - `miles` (default)
 * - `radians`
 * - `kilometers`
 * - `meters`
 * - `miles`
 * - `feet`
 * - `degrees`
 */

GeoPoint.distanceBetween = function distanceBetween(a, b, options) {
  if (!(a instanceof GeoPoint)) {
    a = GeoPoint(a);
  }
  if (!(b instanceof GeoPoint)) {
    b = GeoPoint(b);
  }

  var x1 = a.lat;
  var y1 = a.lng;

  var x2 = b.lat;
  var y2 = b.lng;

  return geoDistance(x1, y1, x2, y2, options);
};

/**
 * Determine the spherical distance to the given point.
 * Example:
 * ```js
 * var loopback = require(‘loopback’);
 *
 * var here = new loopback.GeoPoint({lat: 10, lng: 10});
 * var there = new loopback.GeoPoint({lat: 5, lng: 5});
 *
 * loopback.GeoPoint.distanceBetween(here, there, {type: 'miles'}) // 438
 * ```
 * @param {Object} point GeoPoint object to which to measure distance.
 * @options  {Object} options Options object with one key, 'type'.  See below.
 * @property {String} type Unit of measurement, one of:
 *
 * - `miles` (default)
 * - `radians`
 * - `kilometers`
 * - `meters`
 * - `miles`
 * - `feet`
 * - `degrees`
 */

GeoPoint.prototype.distanceTo = function(point, options) {
  return GeoPoint.distanceBetween(this, point, options);
};

/**
 * Simple serialization.
 */

GeoPoint.prototype.toString = function() {
  return this.lat + ',' + this.lng;
};

/**
 * @property {Number} DEG2RAD - Factor to convert degrees to radians.
 * @property {Number} RAD2DEG - Factor to convert radians to degrees.
 * @property {Object} EARTH_RADIUS - Radius of the earth.
*/

// factor to convert degrees to radians
var DEG2RAD = 0.01745329252;

// factor to convert radians degrees to degrees
var RAD2DEG = 57.29577951308;

// radius of the earth
var EARTH_RADIUS = {
  kilometers: 6370.99056,
  meters: 6370990.56,
  miles: 3958.75,
  feet: 20902200,
  radians: 1,
  degrees: RAD2DEG,
};

function geoDistance(x1, y1, x2, y2, options) {
  var type = (options && options.type) || 'miles';

  // Convert to radians
  x1 = x1 * DEG2RAD;
  y1 = y1 * DEG2RAD;
  x2 = x2 * DEG2RAD;
  y2 = y2 * DEG2RAD;

  // use the haversine formula to calculate distance for any 2 points on a sphere.
  // ref http://en.wikipedia.org/wiki/Haversine_formula
  var haversine = function(a) {
    return Math.pow(Math.sin(a / 2.0), 2);
  };

  var f = Math.sqrt(haversine(x2 - x1) + Math.cos(x2) * Math.cos(x1) * haversine(y2 - y1));

  return 2 * Math.asin(f) * EARTH_RADIUS[type];
}
<|MERGE_RESOLUTION|>--- conflicted
+++ resolved
@@ -13,21 +13,20 @@
  */
 
 exports.nearFilter = function nearFilter(where) {
-<<<<<<< HEAD
-  function nearSearch(clause){
-    
-    if (typeof clause !== 'object') { 
-      return false; 
+  function nearSearch(clause) {
+
+    if (typeof clause !== 'object') {
+      return false;
     }
-    
-    Object.keys(clause).forEach(function (clauseKey) {
-      if (Array.isArray(clause[clauseKey])){
-        clause[clauseKey].forEach(function (el) {
+
+    Object.keys(clause).forEach(function(clauseKey) {
+      if (Array.isArray(clause[clauseKey])) {
+        clause[clauseKey].forEach(function(el) {
           var ret = nearSearch(el);
           if (ret) return ret;
         });
       } else {
-        if (clause[clauseKey].hasOwnProperty('near')){
+        if (clause[clauseKey].hasOwnProperty('near')) {
           var result = clause[clauseKey];
           nearResults.push({
             near: result.near,
@@ -36,43 +35,22 @@
             key: clauseKey
           });
         }
-      }    
+      }
     });
   }
   var nearResults = [];
   nearSearch(where);
-  
+
   if (nearResults.length === 0) {
     return false;
   }
   return nearResults;
-}
-=======
-  var result = false;
-
-  if (where && typeof where === 'object') {
-    Object.keys(where).forEach(function(key) {
-      var ex = where[key];
-
-      if (ex && ex.near) {
-        result = {
-          near: ex.near,
-          maxDistance: ex.maxDistance,
-          unit: ex.unit,
-          key: key,
-        };
-      }
-    });
-  }
-
-  return result;
-};
->>>>>>> 45e14af4
+};
 
 /*!
  * Filter a set of objects using the given `nearFilter`.  Can support multiple
- * locations, but will include results from all of them. 
- * 
+ * locations, but will include results from all of them.
+ *
  * WARNING: "or" operator with GeoPoint does not work as expected, eg:
  * {where: {or: [{location: {near: (29,-90)}},{name:'Sean'}]}}
  * Will actually work as if you had used "and".  This is because geo filtering
@@ -80,29 +58,19 @@
  * returned by the database, and then the location filtering happens in the app
  * logic.  So the "near" operator is always an "and" of the SQL filters, and "or"
  * of other GeoPoint filters.
- * 
+ *
  * Additionally, since this step occurs after the SQL result set is returned,
- * if using GeoPoints with pagination the result set may be smaller than the 
- * page size.  The page size is enforced at the DB level, and then we may 
+ * if using GeoPoints with pagination the result set may be smaller than the
+ * page size.  The page size is enforced at the DB level, and then we may
  * remove results at the Geo-app level.  If we "limit: 25", but 4 of those results
  * do not have a matching geopoint field, the request will only return 21 results.
  * This may make it erroneously look like a given page is the end of the result set.
  */
 
-<<<<<<< HEAD
 exports.filter = function (arr, filters) {
-=======
-exports.filter = function(arr, filter) {
-  var origin = filter.near;
-  var max = filter.maxDistance > 0 ? filter.maxDistance : false;
-  var unit = filter.unit;
-  var key = filter.key;
-
-  // create distance index
->>>>>>> 45e14af4
   var distances = {};
   var result = [];
-  
+
   filters.forEach(function (filter) {
     var origin = filter.near;
     var max = filter.maxDistance > 0 ? filter.maxDistance : false;
@@ -120,37 +88,8 @@
         loc = GeoPoint(loc);
       }
 
-<<<<<<< HEAD
       if (typeof loc.lat !== 'number') return;
       if (typeof loc.lng !== 'number') return;
-=======
-  arr.forEach(function(obj) {
-    var loc = obj[key];
-
-    // filter out objects without locations
-    if (!loc) return;
-
-    if (!(loc instanceof GeoPoint)) {
-      loc = GeoPoint(loc);
-    }
-
-    if (typeof loc.lat !== 'number') return;
-    if (typeof loc.lng !== 'number') return;
-
-    var d = GeoPoint.distanceBetween(origin, loc, { type: unit });
-
-    if (max && d > max) {
-      // dont add
-    } else {
-      distances[obj.id] = d;
-      result.push(obj);
-    }
-  });
-
-  return result.sort(function(objA, objB) {
-    var a = objA[key];
-    var b = objB[key];
->>>>>>> 45e14af4
 
       var d = GeoPoint.distanceBetween(origin, loc, {type: unit});
 
@@ -161,7 +100,7 @@
         result.push(obj);
       }
     });
-    
+
     result.sort(function (objA, objB) {
       var a = objA[key];
       var b = objB[key];
@@ -177,13 +116,9 @@
       }
     });
   });
-<<<<<<< HEAD
-  
+
   return result;
-}
-=======
-};
->>>>>>> 45e14af4
+};
 
 exports.GeoPoint = GeoPoint;
 
