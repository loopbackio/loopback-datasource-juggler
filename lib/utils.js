--- conflicted
+++ resolved
@@ -9,24 +9,9 @@
 exports.sortObjectsByIds = sortObjectsByIds;
 exports.setScopeValuesFromWhere = setScopeValuesFromWhere;
 exports.mergeQuery = mergeQuery;
-<<<<<<< HEAD
-exports.createPromiseCallback = createPromiseCallback;
-=======
 exports.createPromiseCallback = createPromiseCallback
->>>>>>> c939efe1
 
 var traverse = require('traverse');
-var debug = require('debug')('loopback:utils');
-
-if (typeof Promise === 'undefined') {
-  try {
-    var Promise = require('bluebird');
-  } catch (e) {
-    console.log('Run npm install bluebird to enable Promises in loopback.')
-  }
-}
-
-
 
 function safeRequire(module) {
   try {
@@ -82,7 +67,7 @@
   }
   spec = spec || {};
   base = base || {};
-
+  
   if (update.where && Object.keys(update.where).length > 0) {
     if (base.where && Object.keys(base.where).length > 0) {
       base.where = {and: [base.where, update.where]};
@@ -101,38 +86,38 @@
       base.include[update.include] = saved;
     }
   }
-
+  
   if (spec.collect !== false && update.collect) {
     base.collect = update.collect;
   }
-
+  
   // Overwrite fields
   if (spec.fields !== false && update.fields !== undefined) {
     base.fields = update.fields;
   } else if (update.fields !== undefined) {
     base.fields = [].concat(base.fields).concat(update.fields);
   }
-
+  
   // set order
   if ((!base.order || spec.order === false) && update.order) {
     base.order = update.order;
   }
-
+  
   // overwrite pagination
   if (spec.limit !== false && update.limit !== undefined) {
     base.limit = update.limit;
   }
-
+  
   var skip = spec.skip !== false && spec.offset !== false;
-
+  
   if (skip && update.skip !== undefined) {
     base.skip = update.skip;
   }
-
+  
   if (skip && update.offset !== undefined) {
     base.offset = update.offset;
   }
-
+  
   return base;
 }
 
@@ -327,16 +312,16 @@
   ids = ids.map(function(id) {
       return (typeof id === 'object') ? String(id) : id;
   });
-
+  
   var indexOf = function(x) {
     var isObj = (typeof x[idName] === 'object'); // ObjectID
     var id = isObj ? String(x[idName]) : x[idName];
     return ids.indexOf(id);
   };
-
+  
   var heading = [];
   var tailing = [];
-
+  
   objects.forEach(function(x) {
     if (typeof x === 'object') {
       var idx = indexOf(x);
@@ -344,7 +329,7 @@
       idx === -1 ? tailing.push(x) : heading.push(x);
     }
   });
-
+  
   heading.sort(function(x, y) {
     var a = indexOf(x);
     var b = indexOf(y);
@@ -353,23 +338,10 @@
     if (a > b) return 1;
     if (a < b) return -1;
   });
-
+  
   return heading.concat(tailing);
 };
 
-<<<<<<< HEAD
-
-// Empty callback function
-function noCallback(err, result) {
-  // NOOP
-  debug('callback is ignored: err=%j, result=%j', err, result);
-}
-
-
-function createPromiseCallback() {
-  if (typeof Promise === 'undefined') return noCallback;
-  var cb, promise = new Promise(function (resolve, reject) {
-=======
 function createPromiseCallback() {
   var cb;
 
@@ -382,7 +354,6 @@
   }
 
   var promise = new Promise(function (resolve, reject) {
->>>>>>> c939efe1
     cb = function (err, data) {
       if (err) return reject(err);
       return resolve(data);
@@ -391,12 +362,9 @@
   cb.promise = promise;
   return cb;
 }
-<<<<<<< HEAD
-=======
 
 function throwPromiseNotDefined() {
   throw new Error(
     'Your Node runtime does support ES6 Promises. ' +
     'Set "global.Promise" to your preferred implementation of promises.');
-}
->>>>>>> c939efe1
+}