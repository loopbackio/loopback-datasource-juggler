var fs = require('fs');
var path = require('path');
var Schema = require('./schema').Schema;

var existsSync = fs.existsSync || path.existsSync;

if (global.railway) {
    railway.orm._schemas = [];
}

module.exports = function init(root) {
    var railway, app, models;

    if (typeof root !== 'object' || root.constructor.name !== 'Railway') {
        railway = global.railway;
        app = global.app;
        models = app.models;
    } else {
        railway = root;
        app = railway.app;
        root = railway.root;
        models = railway.models;
    }

    railway.orm._schemas = [];

    var confFile = (root || app.root) + '/config/database';
    var config;

    if (existsSync(confFile + '.json')) {
        try {
            config = JSON.parse(fs.readFileSync(confFile + '.json', 'utf-8'))[app.set('env')];
        } catch (e) {
            console.log('Could not parse config/database.json');
            throw e;
        }
    } else if (existsSync(confFile + '.yml')) {
        try {
            config = railway.utils.readYaml(confFile + '.yml')[app.set('env')];
        } catch (e) {
            console.log('Could not parse config/database.yml');
            throw e;
        }
        config = {};
    }
    // when driver name started with point - look for driver in app root (relative path)
    if (config.driver && config.driver.match(/^\./)) {
        config.driver = path.join(app.root, config.driver);
    }

<<<<<<< HEAD
    var schema = new Schema(config && config.driver || 'memory', config);
    schema.log = log;
    railway.orm._schemas.push(schema);

var context = prepareContext(models, railway, app, schema);
=======
var schema = new Schema(config && config.driver || 'memory', config);
schema.log = log;

// when using cradle if we dont wait for the schema to be connected, the models fails to load correctly.
schema.on('connected', function() {
    railway.orm._schemas.push(schema);

    context = prepareContext(schema);
>>>>>>> fa50e0e5

// run schema first
    var schemaFile = (root || app.root) + '/db/schema.';
    if (existsSync(schemaFile + 'js')) {
        schemaFile += 'js';
    } else if (existsSync(schemaFile + 'coffee')) {
        schemaFile += 'coffee';
    } else {
        schemaFile = false;
    }

<<<<<<< HEAD
if (schemaFile) {
    var code = fs.readFileSync(schemaFile).toString();
    if (schemaFile.match(/\.coffee$/)) {
        code = require('coffee-script').compile(code);
    }
    var fn = new Function('context', 'require', 'with(context){(function(){' + code + '})()}');
    fn(context, require);
}
=======
    if (schemaFile) {
        railway.utils.runCode(schemaFile, context);
    }
>>>>>>> fa50e0e5

// and freeze schemas
    railway.orm._schemas.forEach(function (schema) {
        schema.freeze();
    });
});

// check validations and display warning

var displayWarning = false;
Object.keys(models).forEach(function (model) {
    var Model = models[model];
    if (Model._validations) {
        displayWarning = true;
    }
});

if (displayWarning) {
    var $ = railway.utils.stylize.$;
    // require('util').puts($('WARNING:').bold.red + ' ' + $('I can see that you\'ve added validation to db/schema.js. However schema.js file is only used to describe database schema. Therefore validations configured in db/schema.js will be ignored.\nFor business logic (incl. validations) please create models as separate .js files here: app/models/*.js').yellow);
}

function log(str, startTime) {
    var $ = railway.utils.stylize.$;
    var m = Date.now() - startTime;
    railway.utils.debug(str + $(' [' + (m < 10 ? m : $(m).red) + ' ms]').bold);
    app.emit('app-event', {
        type: 'query',
        param: str,
        time: m
    });
}

function prepareContext(models, railway, app, defSchema, done) {
    var ctx = {app: app},
        _models = {},
        settings = {},
        cname,
        schema,
        wait = connected = 0,
        nonJugglingSchema = false;

    done = done || function () {};

    /**
     * Multiple schemas support
     * example:
     * schema('redis', {url:'...'}, function () {
     *     describe models using redis connection
     *     ...
     * });
     * schema(function () {
     *     describe models stored in memory
     *     ...
     * });
     */
    ctx.schema = function () {
        var name = argument('string');
        var opts = argument('object') || {};
        var def = argument('function') || function () {};
        schema = new Schema(name || opts.driver || 'memory', opts);
        railway.orm._schemas.push(schema);
        wait += 1;
        ctx.gotSchema = true;
        schema.on('log', log);
        schema.on('connected', function () {
            if (wait === ++connected) done();
        });
        def();
        schema = false;
    };

    /**
     * Use custom schema driver
     */
    ctx.customSchema = function () {
        var def = argument('function') || function () {};
        nonJugglingSchema = true;
        def();
        Object.keys(ctx.exports).forEach(function (m) {
            ctx.define(m, ctx.exports[m]);
        });
        nonJugglingSchema = false;
    };
    ctx.exports = {};
    ctx.module = { exports: ctx.exports };

    /**
     * Define a class in current schema
     */
    ctx.describe = ctx.define = function (className, callback) {
        var m;
        cname = className;
        _models[cname] = {};
        settings[cname] = {};
        if (nonJugglingSchema) {
            m = callback;
        } else {
            callback && callback();
            m = (schema || defSchema).define(className, _models[cname], settings[cname]);
        }
        if (global.railway) {
            global[cname] = m;
        }
        return models[cname] = ctx[cname] = m;
    };

    /**
     * Define a property in current class
     */
    ctx.property = function (name, type, params) {
        if (!params) params = {};
        if (typeof type !== 'function' && typeof type === 'object') {
            params = type;
            type = String;
        }
        params.type = type || String;
        _models[cname][name] = params;
    };

    /**
     * Set custom table name for current class
     * @param name - name of table
     */
    ctx.setTableName = function (name) {
        if (cname) settings[cname].table = name;
    };

    ctx.Text = Schema.Text;

    return ctx;

    function argument(type) {
        var r;
        [].forEach.call(arguments.callee.caller.arguments, function (a) {
            if (!r && typeof a === type) r = a;
        });
        return r;
    }
}

};<|MERGE_RESOLUTION|>--- conflicted
+++ resolved
@@ -48,53 +48,38 @@
         config.driver = path.join(app.root, config.driver);
     }
 
-<<<<<<< HEAD
     var schema = new Schema(config && config.driver || 'memory', config);
     schema.log = log;
-    railway.orm._schemas.push(schema);
-
-var context = prepareContext(models, railway, app, schema);
-=======
-var schema = new Schema(config && config.driver || 'memory', config);
-schema.log = log;
-
-// when using cradle if we dont wait for the schema to be connected, the models fails to load correctly.
-schema.on('connected', function() {
-    railway.orm._schemas.push(schema);
-
-    context = prepareContext(schema);
->>>>>>> fa50e0e5
-
-// run schema first
-    var schemaFile = (root || app.root) + '/db/schema.';
-    if (existsSync(schemaFile + 'js')) {
-        schemaFile += 'js';
-    } else if (existsSync(schemaFile + 'coffee')) {
-        schemaFile += 'coffee';
-    } else {
-        schemaFile = false;
-    }
-
-<<<<<<< HEAD
-if (schemaFile) {
-    var code = fs.readFileSync(schemaFile).toString();
-    if (schemaFile.match(/\.coffee$/)) {
-        code = require('coffee-script').compile(code);
-    }
-    var fn = new Function('context', 'require', 'with(context){(function(){' + code + '})()}');
-    fn(context, require);
-}
-=======
-    if (schemaFile) {
-        railway.utils.runCode(schemaFile, context);
-    }
->>>>>>> fa50e0e5
-
-// and freeze schemas
-    railway.orm._schemas.forEach(function (schema) {
-        schema.freeze();
+    // when using cradle if we dont wait for the schema to be connected, the models fails to load correctly.
+    schema.on('connected', function() {
+        railway.orm._schemas.push(schema);
+
+        var context = prepareContext(models, railway, app, schema);
+
+        // run schema first
+        var schemaFile = (root || app.root) + '/db/schema.';
+        if (existsSync(schemaFile + 'js')) {
+            schemaFile += 'js';
+        } else if (existsSync(schemaFile + 'coffee')) {
+            schemaFile += 'coffee';
+        } else {
+            schemaFile = false;
+        }
+
+        if (schemaFile) {
+            var code = fs.readFileSync(schemaFile).toString();
+            if (schemaFile.match(/\.coffee$/)) {
+                code = require('coffee-script').compile(code);
+            }
+            var fn = new Function('context', 'require', 'with(context){(function(){' + code + '})()}');
+            fn(context, require);
+        }
+
+        // and freeze schemas
+        railway.orm._schemas.forEach(function (schema) {
+            schema.freeze();
+        });
     });
-});
 
 // check validations and display warning
 
