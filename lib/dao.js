// Copyright IBM Corp. 2013,2016. All Rights Reserved.
// Node module: loopback-datasource-juggler
// This file is licensed under the MIT License.
// License text available at https://opensource.org/licenses/MIT

// Turning on strict for this file breaks lots of test cases;
// disabling strict for this file
/* eslint-disable strict */

/*!
 * Module exports class Model
 */
module.exports = DataAccessObject;

/*!
 * Module dependencies
 */
var g = require('strong-globalize')();
var async = require('async');
var jutil = require('./jutil');
var ValidationError = require('./validations').ValidationError;
var Relation = require('./relations.js');
var Inclusion = require('./include.js');
var List = require('./list.js');
var geo = require('./geo');
var Memory = require('./connectors/memory').Memory;
var utils = require('./utils');
var fieldsToArray = utils.fieldsToArray;
var removeUndefined = utils.removeUndefined;
var setScopeValuesFromWhere = utils.setScopeValuesFromWhere;
var idEquals = utils.idEquals;
var mergeQuery = utils.mergeQuery;
var util = require('util');
var assert = require('assert');
var BaseModel = require('./model');
var debug = require('debug')('loopback:dao');

/**
 * Base class for all persistent objects.
 * Provides a common API to access any database connector.
 * This class describes only abstract behavior.  Refer to the specific connector for additional details.
 *
 * `DataAccessObject` mixes `Inclusion` classes methods.
 * @class DataAccessObject
 */
function DataAccessObject() {
  if (DataAccessObject._mixins) {
    var self = this;
    var args = arguments;
    DataAccessObject._mixins.forEach(function (m) {
      m.call(self, args);
    });
  }
}

function idName(m) {
  return m.definition.idName() || 'id';
}

function getIdValue(m, data) {
  return data && data[idName(m)];
}

function copyData(from, to) {
  for (var key in from) {
    to[key] = from[key];
  }
}

function convertSubsetOfPropertiesByType(inst, data) {
  var typedData = {};
  for (var key in data) {
    // Convert the properties by type
    typedData[key] = inst[key];
    if (typeof typedData[key] === 'object' &&
      typedData[key] !== null &&
      typeof typedData[key].toObject === 'function') {
      typedData[key] = typedData[key].toObject();
    }
  }
  return typedData;
}

/**
 * Apply strict check for model's data.
 * Notice: Please note this method modifies `inst` when `strict` is `validate`.
 */
function applyStrictCheck(model, strict, data, inst, cb) {
  var props = model.definition.properties;
  var keys = Object.keys(data);
  var result = {},
    key;
  for (var i = 0; i < keys.length; i++) {
    key = keys[i];
    if (props[key]) {
      result[key] = data[key];
    } else if (strict) {
      inst.__unknownProperties.push(key);
    }
  }
  cb(null, result);
}

function setIdValue(m, data, value) {
  if (data) {
    data[idName(m)] = value;
  }
}

function byIdQuery(m, id) {
  var pk = idName(m);
  var query = {
    where: {}
  };
  query.where[pk] = id;
  return query;
}

function isWhereByGivenId(Model, where, idValue) {
  var keys = Object.keys(where);
  if (keys.length != 1) return false;

  var pk = idName(Model);
  if (keys[0] !== pk) return false;

  return where[pk] === idValue;
}

DataAccessObject._forDB = function (data) {
  if (!(this.getDataSource().isRelational && this.getDataSource().isRelational())) {
    return data;
  }
  var res = {};
  for (var propName in data) {
    var type = this.getPropertyType(propName);
    if (type === 'JSON' || type === 'Any' || type === 'Object' || data[propName] instanceof Array) {
      res[propName] = JSON.stringify(data[propName]);
    } else {
      res[propName] = data[propName];
    }
  }
  return res;
};

DataAccessObject.defaultScope = function (target, inst) {
  var scope = this.definition.settings.scope;
  if (typeof scope === 'function') {
    scope = this.definition.settings.scope.call(this, target, inst);
  }
  return scope;
};

DataAccessObject.applyScope = function (query, inst) {
  var scope = this.defaultScope(query, inst) || {};
  if (typeof scope === 'object') {
    mergeQuery(query, scope || {}, this.definition.settings.scope);
  }
};

DataAccessObject.applyProperties = function (data, inst) {
  var properties = this.definition.settings.properties;
  properties = properties || this.definition.settings.attributes;
  if (typeof properties === 'object') {
    util._extend(data, properties);
  } else if (typeof properties === 'function') {
    util._extend(data, properties.call(this, data, inst) || {});
  } else if (properties !== false) {
    var scope = this.defaultScope(data, inst) || {};
    if (typeof scope.where === 'object') {
      setScopeValuesFromWhere(data, scope.where, this);
    }
  }
};

DataAccessObject.lookupModel = function (data) {
  return this;
};

/**
 * Get the connector instance for the given model class
 * @returns {Connector} The connector instance
 */
DataAccessObject.getConnector = function () {
  return this.getDataSource().connector;
};

/**
 * Verify if allowExtendedOperators is enabled
 * @options {Object} [options] Optional options to use.
 * @property {Boolean} allowExtendedOperators.
 * @returns {Boolean} Returns `true` if allowExtendedOperators is enabled, else `false`.
 */
DataAccessObject._allowExtendedOperators = function(options) {
  options = options || {};

  var Model = this;
  var dsSettings = this.getDataSource().settings;
  var allowExtendedOperators = dsSettings.allowExtendedOperators;
  // options settings enable allowExtendedOperators per request (for example if
  // enable allowExtendedOperators only server side);
  // model settings enable allowExtendedOperators only for specific model.
  // dataSource settings enable allowExtendedOperators globally (all models);
  // options -> model -> dataSource (connector)
  if (options.hasOwnProperty('allowExtendedOperators')) {
    allowExtendedOperators = options.allowExtendedOperators === true;
  } else if (Model.settings && Model.settings.hasOwnProperty('allowExtendedOperators')) {
    allowExtendedOperators = Model.settings.allowExtendedOperators === true;
  }
  return allowExtendedOperators;
};

// Empty callback function
function noCallback(err, result) {
  // NOOP
  debug('callback is ignored: err=%j, result=%j', err, result);
}

/**
 * Create an instance of Model with given data and save to the attached data source. Callback is optional.
 * Example:
 *```js
 * User.create({first: 'Joe', last: 'Bob'}, function(err, user) {
 *  console.log(user instanceof User); // true
 * });
 * ```
 * Note: You must include a callback and use the created model provided in the callback if your code depends on your model being
 * saved or having an ID.
 *
 * @param {Object} [data] Optional data object
 * @param {Object} [options] Options for create
 * @param {Function} [cb]  Callback function called with these arguments:
 *   - err (null or Error)
 *   - instance (null or Model)
 */
DataAccessObject.create = function (data, options, cb) {
  var connectionPromise = stillConnecting(this.getDataSource(), this, arguments);
  if (connectionPromise) {
    return connectionPromise;
  }

  var Model = this;
  var connector = Model.getConnector();
  assert(typeof connector.create === 'function',
    'create() must be implemented by the connector');

  var self = this;

  if (options === undefined && cb === undefined) {
    if (typeof data === 'function') {
      // create(cb)
      cb = data;
      data = {};
    }
  } else if (cb === undefined) {
    if (typeof options === 'function') {
      // create(data, cb);
      cb = options;
      options = {};
    }
  }

  data = data || {};
  options = options || {};
  cb = cb || (Array.isArray(data) ? noCallback : utils.createPromiseCallback());

  assert(typeof data === 'object', 'The data argument must be an object or array');
  assert(typeof options === 'object', 'The options argument must be an object');
  assert(typeof cb === 'function', 'The cb argument must be a function');

  var hookState = {};

  if (Array.isArray(data)) {
    // Undefined item will be skipped by async.map() which internally uses
    // Array.prototype.map(). The following loop makes sure all items are
    // iterated
    for (var i = 0, n = data.length; i < n; i++) {
      if (data[i] === undefined) {
        data[i] = {};
      }
    }
    async.map(data, function (item, done) {
      self.create(item, options, function (err, result) {
        // Collect all errors and results
        done(null, {
          err: err,
          result: result || item
        });
      });
    }, function (err, results) {
      if (err) {
        return cb(err, results);
      }
      // Convert the results into two arrays
      var errors = null;
      var data = [];
      for (var i = 0, n = results.length; i < n; i++) {
        if (results[i].err) {
          if (!errors) {
            errors = [];
          }
          errors[i] = results[i].err;
        }
        data[i] = results[i].result;
      }
      cb(errors, data);
    });
    return;
  }

  var enforced = {};
  var obj;
  var idValue = getIdValue(this, data);

  // if we come from save
  if (data instanceof Model && !idValue) {
    obj = data;
  } else {
    obj = new Model(data);
  }

  this.applyProperties(enforced, obj);
  obj.setAttributes(enforced);

  Model = this.lookupModel(data); // data-specific
  if (Model !== obj.constructor) obj = new Model(data);

  var context = {
    Model: Model,
    instance: obj,
    isNewInstance: true,
    hookState: hookState,
    options: options,
  };
  if (options.notify != false) {
    Model.notifyObserversOf('before save', context, function (err) {
      if (err) return cb(err);

      data = obj.toObject(true);

      // options has precedence on model-setting
      if (options.validate === false) {
        return create();
      }

      // only when options.validate is not set, take model-setting into consideration
      if (options.validate === undefined && Model.settings.automaticValidation === false) {
        return create();
      }

      // validation required
      obj.isValid(function (valid) {
        if (valid) {
          create();
        } else {
          cb(new ValidationError(obj), obj);
        }
      }, data, options);
    });
  } else {
    if (options.validate === false) {
      return create();
    }

    // only when options.validate is not set, take model-setting into consideration
    if (options.validate === undefined && Model.settings.automaticValidation === false) {
      return create();
    }

    // validation required
    obj.isValid(function (valid) {
      if (valid) {
        create();
      } else {
        cb(new ValidationError(obj), obj);
      }
    }, data, options);
  }

  function create() {
    obj.trigger('create', function (createDone) {
      obj.trigger('save', function (saveDone) {
        var _idName = idName(Model);
        var modelName = Model.modelName;
        var val = removeUndefined(obj.toObject(true));

        function createCallback(err, id, rev) {
          if (id) {
            obj.__data[_idName] = id;
            defineReadonlyProp(obj, _idName, id);
          }
          if (rev) {
            obj._rev = rev;
          }
          if (err) {
            return cb(err, obj);
          }
          obj.__persisted = true;

          var context = {
            Model: Model,
            data: val,
            isNewInstance: true,
            hookState: hookState,
            options: options,
          };
          Model.notifyObserversOf('loaded', context, function (err) {
            if (err) return cb(err);

            // By default, the instance passed to create callback is NOT updated
            // with the changes made through persist/loaded hooks. To preserve
            // backwards compatibility, we introduced a new setting updateOnLoad,
            // which if set, will apply these changes to the model instance too.
            if (Model.settings.updateOnLoad) {
              obj.setAttributes(context.data);
            }
            saveDone.call(obj, function () {
              createDone.call(obj, function () {
                if (err) {
                  return cb(err, obj);
                }
                var context = {
                  Model: Model,
                  instance: obj,
                  isNewInstance: true,
                  hookState: hookState,
                  options: options,
                };
                if (options.notify != false) {
                  Model.notifyObserversOf('after save', context, function (err) {
                    cb(err, obj);
                  });
                } else {
                  cb(err, obj);
                }

              });
            });
          });
        }

        context = {
          Model: Model,
          data: val,
          isNewInstance: true,
          currentInstance: obj,
          hookState: hookState,
          options: options,
        };
        Model.notifyObserversOf('persist', context, function (err) {
          if (err) return cb(err);

          if (connector.create.length === 4) {
            connector.create(modelName, obj.constructor._forDB(context.data), options, createCallback);
          } else {
            connector.create(modelName, obj.constructor._forDB(context.data), createCallback);
          }
        });
      }, obj, cb);
    }, obj, cb);
  }

  return cb.promise;
};

function stillConnecting(dataSource, obj, args) {
  if (typeof args[args.length - 1] === 'function') {
    return dataSource.ready(obj, args);
  }

  // promise variant
  var promiseArgs = Array.prototype.slice.call(args);
  promiseArgs.callee = args.callee;
  var cb = utils.createPromiseCallback();
  promiseArgs.push(cb);
  if (dataSource.ready(obj, promiseArgs)) {
    return cb.promise;
  } else {
    return false;
  }
}

/**
 * Update or insert a model instance: update exiting record if one is found, such that parameter `data.id` matches `id` of model instance;
 * otherwise, insert a new record.
 *
 * NOTE: No setters, validations, or hooks are applied when using upsert.
 * `updateOrCreate` and `patchOrCreate` are aliases
 * @param {Object} data The model instance data
 * @param {Object} [options] Options for upsert
 * @param {Function} cb The callback function (optional).
 */
// [FIXME] rfeng: This is a hack to set up 'upsert' first so that
// 'upsert' will be used as the name for strong-remoting to keep it backward
// compatible for angular SDK
DataAccessObject.updateOrCreate =
  DataAccessObject.patchOrCreate =
  DataAccessObject.upsert = function (data, options, cb) {
    var connectionPromise = stillConnecting(this.getDataSource(), this, arguments);
    if (connectionPromise) {
      return connectionPromise;
    }

    if (options === undefined && cb === undefined) {
      if (typeof data === 'function') {
        // upsert(cb)
        cb = data;
        data = {};
      }
    } else if (cb === undefined) {
      if (typeof options === 'function') {
        // upsert(data, cb)
        cb = options;
        options = {};
      }
    }

    cb = cb || utils.createPromiseCallback();
    data = data || {};
    options = options || {};

    assert(typeof data === 'object', 'The data argument must be an object');
    assert(typeof options === 'object', 'The options argument must be an object');
    assert(typeof cb === 'function', 'The cb argument must be a function');

    if (Array.isArray(data)) {
      cb(new Error('updateOrCreate does not support bulk mode or any array input'));
      return cb.promise;
    }

    var hookState = {};

    var self = this;
    var Model = this;
    var connector = Model.getConnector();

    var id = getIdValue(this, data);
    if (id === undefined || id === null) {
      return this.create(data, options, cb);
    }

    var context = {
      Model: Model,
      query: byIdQuery(Model, id),
      hookState: hookState,
      options: options,
    };
    Model.notifyObserversOf('access', context, doUpdateOrCreate);

    function doUpdateOrCreate(err, ctx) {
      if (err) return cb(err);

      var isOriginalQuery = isWhereByGivenId(Model, ctx.query.where, id);
      if (connector.updateOrCreate && isOriginalQuery) {
        var context = {
          Model: Model,
          where: ctx.query.where,
          data: data,
          hookState: hookState,
          options: options,
        };
        Model.notifyObserversOf('before save', context, function (err, ctx) {
          if (err) return cb(err);

          data = ctx.data;
          var update = data;
          var inst = data;
          if (!(data instanceof Model)) {
            inst = new Model(data, {
              applyDefaultValues: false
            });
          }
          update = inst.toObject(false);

          Model.applyProperties(update, inst);
          Model = Model.lookupModel(update);

          var connector = self.getConnector();

          var doValidate = undefined;
          if (options.validate === undefined) {
            if (Model.settings.validateUpsert === undefined) {
              if (Model.settings.automaticValidation !== undefined) {
                doValidate = Model.settings.automaticValidation;
              }
            } else {
              doValidate = Model.settings.validateUpsert;
            }
          } else {
            doValidate = options.validate;
          }

          if (doValidate === false) {
            callConnector();
          } else {
            inst.isValid(function (valid) {
              if (!valid) {
                if (doValidate) { // backwards compatibility with validateUpsert:undefined
                  return cb(new ValidationError(inst), inst);
                } else {
                  // TODO(bajtos) Remove validateUpsert:undefined in v3.0
                  g.warn('Ignoring validation errors in {{updateOrCreate()}}:');
                  g.warn('  %s', new ValidationError(inst).message);
                  // continue with updateOrCreate
                }
              }
              callConnector();
            }, update, options);
          }

          function callConnector() {
            update = removeUndefined(update);
            context = {
              Model: Model,
              where: ctx.where,
              data: update,
              currentInstance: inst,
              hookState: ctx.hookState,
              options: options,
            };
            Model.notifyObserversOf('persist', context, function (err) {
              if (err) return done(err);
              if (connector.updateOrCreate.length === 4) {
                connector.updateOrCreate(Model.modelName, update, options, done);
              } else {
                connector.updateOrCreate(Model.modelName, update, done);
              }
            });
          }

          function done(err, data, info) {
            if (err) return cb(err);
            var context = {
              Model: Model,
              data: data,
              isNewInstance: info && info.isNewInstance,
              hookState: ctx.hookState,
              options: options,
            };
            Model.notifyObserversOf('loaded', context, function (err) {
              if (err) return cb(err);

              var obj;
              if (data && !(data instanceof Model)) {
                inst._initProperties(data, {
                  persisted: true
                });
                obj = inst;
              } else {
                obj = data;
              }
              if (err) {
                cb(err, obj);
              } else {
                var context = {
                  Model: Model,
                  instance: obj,
                  isNewInstance: info ? info.isNewInstance : undefined,
                  hookState: hookState,
                  options: options,
                };
                if (options.notify != false) {
                  Model.notifyObserversOf('after save', context, function (err) {
                    cb(err, obj);
                  });
                } else {
                  cb(null, obj);
                }
              }
            });
          }
        });
      } else {
        var opts = {
          notify: false
        };
        if (ctx.options && ctx.options.transaction) {
          opts.transaction = ctx.options.transaction;
        }
        Model.findOne({
          where: ctx.query.where
        }, opts, function (err, inst) {
          if (err) {
            return cb(err);
          }
          if (!isOriginalQuery) {
            // The custom query returned from a hook may hide the fact that
            // there is already a model with `id` value `data[idName(Model)]`
            delete data[idName(Model)];
          }
          if (inst) {
            inst.updateAttributes(data, options, cb);
          } else {
            Model = self.lookupModel(data);
            var obj = new Model(data);
            obj.save(options, cb);
          }
        });
      }
    }
    return cb.promise;
  };
/**
 * Update or insert a model instance based on the search criteria.
 * If there is a single instance retrieved, update the retrieved model.
 * Creates a new model if no model instances were found.
 * Returns an error if multiple instances are found.
 * @param {Object} [where]  `where` filter, like
 * ```
 * { key: val, key2: {gt: 'val2'}, ...}
 * ```
 * <br/>see
 * [Where filter](https://docs.strongloop.com/display/LB/Where+filter#Wherefilter-Whereclauseforothermethods).
 * @param {Object} data The model instance data to insert.
 * @callback {Function} callback Callback function called with `cb(err, obj)` signature.
 * @param {Error} err Error object; see [Error object](http://docs.strongloop.com/display/LB/Error+object).
 * @param {Object} model Updated model instance.
 */
DataAccessObject.patchOrCreateWithWhere =
  DataAccessObject.upsertWithWhere = function (where, data, options, cb) {
    var connectionPromise = stillConnecting(this.getDataSource(), this, arguments);
    if (connectionPromise) {
      return connectionPromise;
    }
    if (cb === undefined) {
      if (typeof options === 'function') {
        // upsertWithWhere(where, data, cb)
        cb = options;
        options = {};
      }
    }
    cb = cb || utils.createPromiseCallback();
    options = options || {};
    assert(typeof where === 'object', 'The where argument must be an object');
    assert(typeof data === 'object', 'The data argument must be an object');
    assert(typeof options === 'object', 'The options argument must be an object');
    assert(typeof cb === 'function', 'The cb argument must be a function');
    if (Object.keys(data).length === 0) {
      var err = new Error('data object cannot be empty!');
      err.statusCode = 400;
      process.nextTick(function () {
        cb(err);
      });
      return cb.promise;
    }
    var hookState = {};
    var self = this;
    var Model = this;
    var connector = Model.getConnector();
    var modelName = Model.modelName;
    var query = {
      where: where
    };
    var context = {
      Model: Model,
      query: query,
      hookState: hookState,
      options: options,
    };
    Model.notifyObserversOf('access', context, doUpsertWithWhere);

<<<<<<< HEAD
    function doUpsertWithWhere(err, ctx) {
      if (err) return cb(err);
      ctx.data = data;
      if (connector.upsertWithWhere) {
        var context = {
          Model: Model,
          where: ctx.query.where,
          data: ctx.data,
          hookState: hookState,
          options: options,
        };
        Model.notifyObserversOf('before save', context, function (err, ctx) {
          if (err) return cb(err);
          data = ctx.data;
          var update = data;
          var inst = data;
          if (!(data instanceof Model)) {
            inst = new Model(data, {
              applyDefaultValues: false
=======
        function callConnector() {
          try {
            ctx.where = removeUndefined(ctx.where);
            ctx.where = Model._coerce(ctx.where, options);
            update = removeUndefined(update);
            update = Model._coerce(update, options);
          } catch (err) {
            return process.nextTick(function() {
              cb(err);
>>>>>>> 6f8ecfdf
            });
          }
          update = inst.toObject(false);
          Model.applyScope(query);
          Model.applyProperties(update, inst);
          Model = Model.lookupModel(update);
          if (options.validate === false) {
            return callConnector();
          }
          if (options.validate === undefined && Model.settings.automaticValidation === false) {
            return callConnector();
          }
          inst.isValid(function (valid) {
            if (!valid) return cb(new ValidationError(inst), inst);
            callConnector();
          }, update, options);

          function callConnector() {
            try {
              ctx.where = removeUndefined(ctx.where);
              ctx.where = Model._coerce(ctx.where);
              update = removeUndefined(update);
              update = Model._coerce(update);
            } catch (err) {
              return process.nextTick(function () {
                cb(err);
              });
            }
            context = {
              Model: Model,
              where: ctx.where,
              data: update,
              currentInstance: inst,
              hookState: ctx.hookState,
              options: options,
            };
            Model.notifyObserversOf('persist', context, function (err) {
              if (err) return done(err);
              connector.upsertWithWhere(modelName, ctx.where, update, options, done);
            });
          }

          function done(err, data, info) {
            if (err) return cb(err);
            var contxt = {
              Model: Model,
              data: data,
              isNewInstance: info && info.isNewInstance,
              hookState: ctx.hookState,
              options: options,
            };
            Model.notifyObserversOf('loaded', contxt, function (err) {
              if (err) return cb(err);
              var obj;
              if (contxt.data && !(contxt.data instanceof Model)) {
                inst._initProperties(contxt.data, {
                  persisted: true
                });
                obj = inst;
              } else {
                obj = contxt.data;
              }
              var context = {
                Model: Model,
                instance: obj,
                isNewInstance: info ? info.isNewInstance : undefined,
                hookState: hookState,
                options: options,
              };
              Model.notifyObserversOf('after save', context, function (err) {
                cb(err, obj);
              });
            });
          }
        });
      } else {
        var opts = {
          notify: false
        };
        if (ctx.options && ctx.options.transaction) {
          opts.transaction = ctx.options.transaction;
        }
        self.find({
          where: ctx.query.where
        }, opts, function (err, instances) {
          if (err) return cb(err);
          var modelsLength = instances.length;
          if (modelsLength === 0) {
            self.create(data, options, cb);
          } else if (modelsLength === 1) {
            var modelInst = instances[0];
            modelInst.updateAttributes(data, options, cb);
          } else {
            process.nextTick(function () {
              var error = new Error('There are multiple instances found.' +
                'Upsert Operation will not be performed!');
              error.statusCode = 400;
              cb(error);
            });
          }
        });
      }
    }
    return cb.promise;
  };
/**
 * Replace or insert a model instance: replace exiting record if one is found, such that parameter `data.id` matches `id` of model instance;
 * otherwise, insert a new record.
 *
 * @param {Object} data The model instance data
 * @param {Object} [options] Options for replaceOrCreate
 * @param {Function} cb The callback function (optional).
 */

DataAccessObject.replaceOrCreate = function replaceOrCreate(data, options, cb) {
  var connectionPromise = stillConnecting(this.getDataSource(), this, arguments);
  if (connectionPromise) {
    return connectionPromise;
  }

  if (cb === undefined) {
    if (typeof options === 'function') {
      // replaceOrCreta(data,cb)
      cb = options;
      options = {};
    }
  }

  cb = cb || utils.createPromiseCallback();
  data = data || {};
  options = options || {};

  assert(typeof data === 'object', 'The data argument must be an object');
  assert(typeof options === 'object', 'The options argument must be an object');
  assert(typeof cb === 'function', 'The cb argument must be a function');

  var hookState = {};

  var self = this;
  var Model = this;
  var connector = Model.getConnector();

  var id = getIdValue(this, data);
  if (id === undefined || id === null) {
    return this.create(data, options, cb);
  }

  var forceId = this.settings.forceId;
  if (forceId) {
    return Model.replaceById(id, data, options, cb);
  }

  var inst;
  if (data instanceof Model) {
    inst = data;
  } else {
    inst = new Model(data);
  }

  var strict = inst.__strict;
  var context = {
    Model: Model,
    query: byIdQuery(Model, id),
    hookState: hookState,
    options: options,
  };
  Model.notifyObserversOf('access', context, doReplaceOrCreate);

  function doReplaceOrCreate(err, ctx) {
    if (err) return cb(err);

    var isOriginalQuery = isWhereByGivenId(Model, ctx.query.where, id);
    var where = ctx.query.where;
    if (connector.replaceOrCreate && isOriginalQuery) {
      var context = {
        Model: Model,
        instance: inst,
        hookState: hookState,
        options: options,
      };
      Model.notifyObserversOf('before save', context, function (err, ctx) {
        if (err) return cb(err);
        var update = inst.toObject(false);
        if (strict) {
          applyStrictCheck(Model, strict, update, inst, validateAndCallConnector);
        } else {
          validateAndCallConnector();
        }

        function validateAndCallConnector(err) {
          if (err) return cb(err);
          Model.applyProperties(update, inst);
          Model = Model.lookupModel(update);

          var connector = self.getConnector();

          if (options.validate === false) {
            return callConnector();
          }

          // only when options.validate is not set, take model-setting into consideration
          if (options.validate === undefined && Model.settings.automaticValidation === false) {
            return callConnector();
          }

          inst.isValid(function (valid) {
            if (!valid) return cb(new ValidationError(inst), inst);
            callConnector();
          }, update, options);

          function callConnector() {
            update = removeUndefined(update);
            context = {
              Model: Model,
              where: where,
              data: update,
              currentInstance: inst,
              hookState: ctx.hookState,
              options: options,
            };
            Model.notifyObserversOf('persist', context, function (err) {
              if (err) return done(err);
              connector.replaceOrCreate(Model.modelName, context.data, options, done);
            });
          }

          function done(err, data, info) {
            if (err) return cb(err);
            var context = {
              Model: Model,
              data: data,
              isNewInstance: info ? info.isNewInstance : undefined,
              hookState: ctx.hookState,
              options: options,
            };
            Model.notifyObserversOf('loaded', context, function (err) {
              if (err) return cb(err);

              var obj;
              if (data && !(data instanceof Model)) {
                inst._initProperties(data, {
                  persisted: true
                });
                obj = inst;
              } else {
                obj = data;
              }
              if (err) {
                cb(err, obj);
              } else {
                var context = {
                  Model: Model,
                  instance: obj,
                  isNewInstance: info ? info.isNewInstance : undefined,
                  hookState: hookState,
                  options: options,
                };

                Model.notifyObserversOf('after save', context, function (err) {
                  cb(err, obj, info);
                });
              }
            });
          }
        }
      });
    } else {
      var opts = {
        notify: false
      };
      if (ctx.options && ctx.options.transaction) {
        opts.transaction = ctx.options.transaction;
      }
      Model.findOne({
        where: ctx.query.where
      }, opts, function (err, found) {
        if (err) return cb(err);
        if (!isOriginalQuery) {
          // The custom query returned from a hook may hide the fact that
          // there is already a model with `id` value `data[idName(Model)]`
          var pkName = idName(Model);
          delete data[pkName];
          if (found) id = found[pkName];
        }
        if (found) {
          self.replaceById(id, data, options, cb);
        } else {
          Model = self.lookupModel(data);
          var obj = new Model(data);
          obj.save(options, cb);
        }
      });
    }
  }
  return cb.promise;
};

/**
 * Find one record that matches specified query criteria.  Same as `find`, but limited to one record, and this function returns an
 * object, not a collection.
 * If the specified instance is not found, then create it using data provided as second argument.
 *
 * @param {Object} query Search conditions. See [find](#dataaccessobjectfindquery-callback) for query format.
 * For example: `{where: {test: 'me'}}`.
 * @param {Object} data Object to create.
 * @param {Object} [options] Option for findOrCreate
 * @param {Function} cb Callback called with (err, instance, created)
 */
DataAccessObject.findOrCreate = function findOrCreate(query, data, options, cb) {
  var connectionPromise = stillConnecting(this.getDataSource(), this, arguments);
  if (connectionPromise) {
    return connectionPromise;
  }

  assert(arguments.length >= 1, 'At least one argument is required');
  if (data === undefined && options === undefined && cb === undefined) {
    assert(typeof query === 'object', 'Single argument must be data object');
    // findOrCreate(data);
    // query will be built from data, and method will return Promise
    data = query;
    query = {
      where: data
    };
  } else if (options === undefined && cb === undefined) {
    if (typeof data === 'function') {
      // findOrCreate(data, cb);
      // query will be built from data
      cb = data;
      data = query;
      query = {
        where: data
      };
    }
  } else if (cb === undefined) {
    if (typeof options === 'function') {
      // findOrCreate(query, data, cb)
      cb = options;
      options = {};
    }
  }

  cb = cb || utils.createPromiseCallback();
  query = query || {
    where: {}
  };
  data = data || {};
  options = options || {};

  assert(typeof query === 'object', 'The query argument must be an object');
  assert(typeof data === 'object', 'The data argument must be an object');
  assert(typeof options === 'object', 'The options argument must be an object');
  assert(typeof cb === 'function', 'The cb argument must be a function');

  var hookState = {};

  var Model = this;
  var self = this;
  var connector = Model.getConnector();

  function _findOrCreate(query, data, currentInstance) {
    var modelName = self.modelName;

    function findOrCreateCallback(err, data, created) {
      var context = {
        Model: Model,
        data: data,
        isNewInstance: created,
        hookState: hookState,
        options: options,
      };
      Model.notifyObserversOf('loaded', context, function (err) {
        if (err) return cb(err);

        var obj, Model = self.lookupModel(data);

        if (data) {
          obj = new Model(data, {
            fields: query.fields,
            applySetters: false,
            persisted: true
          });
        }

        if (created) {
          var context = {
            Model: Model,
            instance: obj,
            isNewInstance: true,
            hookState: hookState,
            options: options,
          };
          Model.notifyObserversOf('after save', context, function (err) {
            if (cb.promise) {
              cb(err, [obj, created]);
            } else {
              cb(err, obj, created);
            }
          });
        } else {
          if (cb.promise) {
            cb(err, [obj, created]);
          } else {
            cb(err, obj, created);
          }
        }
      });
    }

    data = removeUndefined(data);
    var context = {
      Model: Model,
      where: query.where,
      data: data,
      isNewInstance: true,
      currentInstance: currentInstance,
      hookState: hookState,
      options: options,
    };

    Model.notifyObserversOf('persist', context, function (err) {
      if (err) return cb(err);

      if (connector.findOrCreate.length === 5) {
        connector.findOrCreate(modelName, query, self._forDB(context.data), options, findOrCreateCallback);
      } else {
        connector.findOrCreate(modelName, query, self._forDB(context.data), findOrCreateCallback);
      }
    });
  }

  if (connector.findOrCreate) {
    query.limit = 1;

    try {
      this._normalize(query, options);
    } catch (err) {
      process.nextTick(function () {
        cb(err);
      });
      return cb.promise;
    }

    this.applyScope(query);

    var context = {
      Model: Model,
      query: query,
      hookState: hookState,
      options: options,
    };
    Model.notifyObserversOf('access', context, function (err, ctx) {
      if (err) return cb(err);

      var query = ctx.query;

      var enforced = {};
      var Model = self.lookupModel(data);
      var obj = data instanceof Model ? data : new Model(data);

      Model.applyProperties(enforced, obj);
      obj.setAttributes(enforced);

      var context = {
        Model: Model,
        instance: obj,
        isNewInstance: true,
        hookState: hookState,
        options: options,
      };
      Model.notifyObserversOf('before save', context, function (err, ctx) {
        if (err) return cb(err);

        var obj = ctx.instance;
        var data = obj.toObject(true);

        // options has precedence on model-setting
        if (options.validate === false) {
          return _findOrCreate(query, data, obj);
        }

        // only when options.validate is not set, take model-setting into consideration
        if (options.validate === undefined && Model.settings.automaticValidation === false) {
          return _findOrCreate(query, data, obj);
        }

        // validation required
        obj.isValid(function (valid) {
          if (valid) {
            _findOrCreate(query, data, obj);
          } else {
            cb(new ValidationError(obj), obj);
          }
        }, data, options);
      });
    });
  } else {
    Model.findOne(query, options, function (err, record) {
      if (err) return cb(err);
      if (record) {
        if (cb.promise) {
          return cb(null, [record, false]);
        } else {
          return cb(null, record, false);
        }
      }
      Model.create(data, options, function (err, record) {
        if (cb.promise) {
          cb(err, [record, record != null]);
        } else {
          cb(err, record, record != null);
        }
      });
    });
  }
  return cb.promise;
};

/**
 * Check whether a model instance exists in database
 *
 * @param {id} id Identifier of object (primary key value)
 * @param {Object} [options] Options
 * @param {Function} cb Callback function called with (err, exists: Bool)
 */
DataAccessObject.exists = function exists(id, options, cb) {
  var connectionPromise = stillConnecting(this.getDataSource(), this, arguments);
  if (connectionPromise) {
    return connectionPromise;
  }

  assert(arguments.length >= 1, 'The id argument is required');
  if (cb === undefined) {
    if (typeof options === 'function') {
      // exists(id, cb)
      cb = options;
      options = {};
    }
  }

  cb = cb || utils.createPromiseCallback();
  options = options || {};

  assert(typeof options === 'object', 'The options argument must be an object');
  assert(typeof cb === 'function', 'The cb argument must be a function');

  if (id !== undefined && id !== null && id !== '') {
    this.count(byIdQuery(this, id).where, options, function (err, count) {
      cb(err, err ? false : count === 1);
    });
  } else {
    process.nextTick(function () {
      cb(new Error(g.f('{{Model::exists}} requires the {{id}} argument')));
    });
  }
  return cb.promise;
};

/**
 * Find model instance by ID.
 *
 * Example:
 * ```js
 * User.findById(23, function(err, user) {
 *   console.info(user.id); // 23
 * });
 * ```
 *
 * @param {*} id Primary key value
 * @param {Object} [filter] The filter that contains `include` or `fields`.
 * Other settings such as `where`, `order`, `limit`, or `offset` will be
 * ignored.
 * @param {Object} [options] Options
 * @param {Function} cb Callback called with (err, instance)
 */
DataAccessObject.findById = function findById(id, filter, options, cb) {
  var connectionPromise = stillConnecting(this.getDataSource(), this, arguments);
  if (connectionPromise) {
    return connectionPromise;
  }

  assert(arguments.length >= 1, 'The id argument is required');

  if (options === undefined && cb === undefined) {
    if (typeof filter === 'function') {
      // findById(id, cb)
      cb = filter;
      filter = {};
    }
  } else if (cb === undefined) {
    if (typeof options === 'function') {
      // findById(id, query, cb)
      cb = options;
      options = {};
      if (typeof filter === 'object' && !(filter.include || filter.fields)) {
        // If filter doesn't have include or fields, assuming it's options
        options = filter;
        filter = {};
      }
    }
  }

  cb = cb || utils.createPromiseCallback();
  options = options || {};
  filter = filter || {};

  assert(typeof filter === 'object', 'The filter argument must be an object');
  assert(typeof options === 'object', 'The options argument must be an object');
  assert(typeof cb === 'function', 'The cb argument must be a function');

  if (isPKMissing(this, cb)) {
    return cb.promise;
  } else if (id == null || id === '') {
    process.nextTick(function () {
      cb(new Error(g.f('{{Model::findById}} requires the {{id}} argument')));
    });
  } else {
    var query = byIdQuery(this, id);
    if (filter.include) {
      query.include = filter.include;
    }
    if (filter.fields) {
      query.fields = filter.fields;
    }
    this.findOne(query, options, cb);
  }
  return cb.promise;
};

/**
 * Find model instances by ids
 * @param {Array} ids An array of ids
 * @param {Object} query Query filter
 * @param {Object} [options] Options
 * @param {Function} cb Callback called with (err, instance)
 */
DataAccessObject.findByIds = function (ids, query, options, cb) {
  if (options === undefined && cb === undefined) {
    if (typeof query === 'function') {
      // findByIds(ids, cb)
      cb = query;
      query = {};
    }
  } else if (cb === undefined) {
    if (typeof options === 'function') {
      // findByIds(ids, query, cb)
      cb = options;
      options = {};
    }
  }

  cb = cb || utils.createPromiseCallback();
  options = options || {};
  query = query || {};

  assert(Array.isArray(ids), 'The ids argument must be an array');
  assert(typeof query === 'object', 'The query argument must be an object');
  assert(typeof options === 'object', 'The options argument must be an object');
  assert(typeof cb === 'function', 'The cb argument must be a function');

  if (isPKMissing(this, cb)) {
    return cb.promise;
  } else if (ids.length === 0) {
    process.nextTick(function () {
      cb(null, []);
    });
    return cb.promise;
  }

  var filter = {
    where: {}
  };
  var pk = idName(this);
  filter.where[pk] = {
    inq: [].concat(ids)
  };
  mergeQuery(filter, query || {});

  // to know if the result need to be sorted by ids or not
  // this variable need to be initialized before the call to find, because filter is updated during the call with an order
  var toSortObjectsByIds = filter.order ? false : true;

  this.find(filter, options, function (err, results) {
    cb(err, toSortObjectsByIds ? utils.sortObjectsByIds(pk, ids, results) : results);
  });
  return cb.promise;
};

function convertNullToNotFoundError(ctx, cb) {
  if (ctx.result !== null) return cb();

  var modelName = ctx.method.sharedClass.name;
  var id = ctx.getArgByName('id');
  var msg = g.f('Unknown "%s" {{id}} "%s".', modelName, id);
  var error = new Error(msg);
  error.statusCode = error.status = 404;
  cb(error);
}

// alias function for backwards compat.
DataAccessObject.all = function () {
  return DataAccessObject.find.apply(this, arguments);
};

/**
 * Get settings via hiarchical determiniation
 *
 * @param {String} key The setting key
 */
DataAccessObject._getSetting = function (key) {
  // Check for settings in model
  var m = this.definition;
  if (m && m.settings && m.settings[key]) {
    return m.settings[key];
  }

  // Check for settings in connector
  var ds = this.getDataSource();
  if (ds && ds.settings && ds.settings[key]) {
    return ds.settings[key];
  }

  return;
};

var operators = {
  gt: '>',
  gte: '>=',
  lt: '<',
  lte: '<=',
  between: 'BETWEEN',
  inq: 'IN',
  nin: 'NOT IN',
  neq: '!=',
  like: 'LIKE',
  nlike: 'NOT LIKE',
  ilike: 'ILIKE',
  nilike: 'NOT ILIKE',
  regexp: 'REGEXP',
};

/*
 * Normalize the filter object and throw errors if invalid values are detected
 * @param {Object} filter The query filter object
 * @options {Object} [options] Optional options to use.
 * @property {Boolean} allowExtendedOperators.
 * @returns {Object} The normalized filter object
 * @private
 */
<<<<<<< HEAD
DataAccessObject._normalize = function (filter) {
=======
DataAccessObject._normalize = function(filter, options) {
>>>>>>> 6f8ecfdf
  if (!filter) {
    return undefined;
  }
  var err = null;
  if ((typeof filter !== 'object') || Array.isArray(filter)) {
    err = new Error(g.f('The query filter %j is not an {{object}}', filter));
    err.statusCode = 400;
    throw err;
  }
  if (filter.limit || filter.skip || filter.offset) {
    var limit = Number(filter.limit || 100);
    var offset = Number(filter.skip || filter.offset || 0);
    if (isNaN(limit) || limit <= 0 || Math.ceil(limit) !== limit) {
      err = new Error(g.f('The {{limit}} parameter %j is not valid',
        filter.limit));
      err.statusCode = 400;
      throw err;
    }
    if (isNaN(offset) || offset < 0 || Math.ceil(offset) !== offset) {
      err = new Error(g.f('The {{offset/skip}} parameter %j is not valid',
        filter.skip || filter.offset));
      err.statusCode = 400;
      throw err;
    }
    filter.limit = limit;
    filter.offset = offset;
    filter.skip = offset;
  }

  if (filter.order) {
    var order = filter.order;
    if (!Array.isArray(order)) {
      order = [order];
    }
    var fields = [];
    for (var i = 0, m = order.length; i < m; i++) {
      if (typeof order[i] === 'string') {
        // Normalize 'f1 ASC, f2 DESC, f3' to ['f1 ASC', 'f2 DESC', 'f3']
        var tokens = order[i].split(/(?:\s*,\s*)+/);
        for (var t = 0, n = tokens.length; t < n; t++) {
          var token = tokens[t];
          if (token.length === 0) {
            // Skip empty token
            continue;
          }
          var parts = token.split(/\s+/);
          if (parts.length >= 2) {
            var dir = parts[1].toUpperCase();
            if (dir === 'ASC' || dir === 'DESC') {
              token = parts[0] + ' ' + dir;
            } else {
              err = new Error(g.f('The {{order}} %j has invalid direction', token));
              err.statusCode = 400;
              throw err;
            }
          }
          fields.push(token);
        }
      } else {
        err = new Error(g.f('The order %j is not valid', order[i]));
        err.statusCode = 400;
        throw err;
      }
    }
    if (fields.length === 1 && typeof filter.order === 'string') {
      filter.order = fields[0];
    } else {
      filter.order = fields;
    }
  }

  // normalize fields as array of included property names
  if (filter.fields) {
    filter.fields = fieldsToArray(filter.fields,
      Object.keys(this.definition.properties), this.settings.strict);
  }

  var handleUndefined = this._getSetting('normalizeUndefinedInQuery');
  // alter configuration of how removeUndefined handles undefined values
  filter = removeUndefined(filter, handleUndefined);
  this._coerce(filter.where, options);
  return filter;
};

function DateType(arg) {
  var d = new Date(arg);
  if (isNaN(d.getTime())) {
    throw new Error(g.f('Invalid date: %s', arg));
  }
  return d;
}

function BooleanType(arg) {
  if (typeof arg === 'string') {
    switch (arg) {
      case 'true':
      case '1':
        return true;
      case 'false':
      case '0':
        return false;
    }
  }
  if (arg == null) {
    return null;
  }
  return Boolean(arg);
}

function NumberType(val) {
  var num = Number(val);
  return !isNaN(num) ? num : val;
}

function coerceArray(val) {
  if (Array.isArray(val)) {
    return val;
  }

  if (!utils.isPlainObject(val)) {
    throw new Error(g.f('Value is not an {{array}} or {{object}} with sequential numeric indices'));
  }

  // It is an object, check if empty
  var props = Object.keys(val);

  if (props.length === 0) {
    throw new Error(g.f('Value is an empty {{object}}'));
  }

  var arrayVal = new Array(props.length);
  for (var i = 0; i < arrayVal.length; ++i) {
    if (!val.hasOwnProperty(i)) {
      throw new Error(g.f('Value is not an {{array}} or {{object}} with sequential numeric indices'));
    }

    arrayVal[i] = val[i];
  }

  return arrayVal;
}

/*
 * Coerce values based the property types
 * @param {Object} where The where clause
 * @options {Object} [options] Optional options to use.
 * @property {Boolean} allowExtendedOperators.
 * @returns {Object} The coerced where clause
 * @private
 */
<<<<<<< HEAD
DataAccessObject._coerce = function (where) {
=======
DataAccessObject._coerce = function(where, options) {
>>>>>>> 6f8ecfdf
  var self = this;
  if (!where) {
    return where;
  }

  options = options || {};

  var err;
  if (typeof where !== 'object' || Array.isArray(where)) {
    err = new Error(g.f('The where clause %j is not an {{object}}', where));
    err.statusCode = 400;
    throw err;
  }

  var props = self.definition.properties;
  for (var p in where) {
    // Handle logical operators
    if (p === 'and' || p === 'or' || p === 'nor') {
      var clauses = where[p];
      try {
        clauses = coerceArray(clauses);
      } catch (e) {
        err = new Error(g.f('The %s operator has invalid clauses %j: %s', p, clauses, e.message));
        err.statusCode = 400;
        throw err;
      }

      for (var k = 0; k < clauses.length; k++) {
        self._coerce(clauses[k], options);
      }

      continue;
    }
    var DataType = props[p] && props[p].type;
    if (!DataType) {
      continue;
    }
    if (Array.isArray(DataType) || DataType === Array) {
      DataType = DataType[0];
    }
    if (DataType === Date) {
      DataType = DateType;
    } else if (DataType === Boolean) {
      DataType = BooleanType;
    } else if (DataType === Number) {
      // This fixes a regression in mongodb connector
      // For numbers, only convert it produces a valid number
      // LoopBack by default injects a number id. We should fix it based
      // on the connector's input, for example, MongoDB should use string
      // while RDBs typically use number
      DataType = NumberType;
    }

    if (!DataType) {
      continue;
    }

    if (DataType.prototype instanceof BaseModel) {
      continue;
    }

    if (DataType === geo.GeoPoint) {
      // Skip the GeoPoint as the near operator breaks the assumption that
      // an operation has only one property
      // We should probably fix it based on
      // http://docs.mongodb.org/manual/reference/operator/query/near/
      // The other option is to make operators start with $
      continue;
    }

    var val = where[p];
    if (val === null || val === undefined) {
      continue;
    }
    // Check there is an operator
    var operator = null;
    var exp = val;
    if (val.constructor === Object) {
      for (var op in operators) {
        if (op in val) {
          val = val[op];
          operator = op;
          switch (operator) {
            case 'inq':
            case 'nin':
            case 'between':
              try {
                val = coerceArray(val);
              } catch (e) {
                err = new Error(g.f('The %s property has invalid clause %j: %s', p, where[p], e));
                err.statusCode = 400;
                throw err;
              }

              if (operator === 'between' && val.length !== 2) {
                err = new Error(g.f(
                  'The %s property has invalid clause %j: Expected precisely 2 values, received %d',
                  p,
                  where[p],
                  val.length));
                err.statusCode = 400;
                throw err;
              }
              break;
            case 'like':
            case 'nlike':
            case 'ilike':
            case 'nilike':
              if (!(typeof val === 'string' || val instanceof RegExp)) {
                err = new Error(g.f(
                  'The %s property has invalid clause %j: Expected a string or RegExp',
                  p,
                  where[p]));
                err.statusCode = 400;
                throw err;
              }
              break;
            case 'regexp':
              val = utils.toRegExp(val);
              if (val instanceof Error) {
                val.statusCode = 400;
                throw err;
              }
              break;
          }
          break;
        }
      }
    }

    try {
      // Coerce val into an array if it resembles an array-like object
      val = coerceArray(val);
    } catch (e) {
      // NOOP when not coercable into an array.
    }

    // Coerce the array items
    if (Array.isArray(val)) {
      for (var i = 0; i < val.length; i++) {
        if (val[i] !== null && val[i] !== undefined) {
          val[i] = DataType(val[i]);
        }
      }
    } else {
      if (val != null) {
        const allowExtendedOperators = self._allowExtendedOperators(options);
        if (operator === null && val instanceof RegExp) {
          // Normalize {name: /A/} to {name: {regexp: /A/}}
          operator = 'regexp';
        } else if (operator === 'regexp' && val instanceof RegExp) {
          // Do not coerce regex literals/objects
        } else if ((operator === 'like' || operator === 'nlike' ||
            operator === 'ilike' || operator === 'nilike') && val instanceof RegExp) {
          // Do not coerce RegExp operator value
        } else if (allowExtendedOperators && typeof val === 'object') {
          // Do not coerce object values when extended operators are allowed
        } else {
          val = DataType(val);
        }
      }
    }
    // Rebuild {property: {operator: value}}
    if (operator) {
      var value = {};
      value[operator] = val;
      if (exp.options) {
        // Keep options for operators
        value.options = exp.options;
      }
      val = value;
    }
    where[p] = val;
  }
  return where;
};

/**
 * Find all instances of Model that match the specified query.
 * Fields used for filter and sort should be declared with `{index: true}` in model definition.
 * See [Querying models](http://docs.strongloop.com/display/DOC/Querying+models) for more information.
 *
 * For example, find the second page of ten users over age 21 in descending order exluding the password property.
 *
 * ```js
 * User.find({
 *   where: {
 *     age: {gt: 21}},
 *     order: 'age DESC',
 *     limit: 10,
 *     skip: 10,
 *     fields: {password: false}
 *   },
 *   console.log
 * );
 * ```
 *
 * @options {Object} [query] Optional JSON object that specifies query criteria and parameters.
 * @property {Object} where Search criteria in JSON format `{ key: val, key2: {gt: 'val2'}}`.
 * Operations:
 * - gt: >
 * - gte: >=
 * - lt: <
 * - lte: <=
 * - between
 * - inq: IN
 * - nin: NOT IN
 * - neq: !=
 * - like: LIKE
 * - nlike: NOT LIKE
 * - ilike: ILIKE
 * - nilike: NOT ILIKE
 * - regexp: REGEXP
 *
 * You can also use `and` and `or` operations.  See [Querying models](http://docs.strongloop.com/display/DOC/Querying+models) for more information.
 * @property {String|Object|Array} include Allows you to load relations of several objects and optimize numbers of requests.
 * Format examples;
 * - `'posts'`: Load posts
 * - `['posts', 'passports']`: Load posts and passports
 * - `{'owner': 'posts'}`: Load owner and owner's posts
 * - `{'owner': ['posts', 'passports']}`: Load owner, owner's posts, and owner's passports
 * - `{'owner': [{posts: 'images'}, 'passports']}`: Load owner, owner's posts, owner's posts' images, and owner's passports
 * See `DataAccessObject.include()`.
 * @property {String} order Sort order.  Format: `'key1 ASC, key2 DESC'`
 * @property {Number} limit Maximum number of instances to return.
 * @property {Number} skip Number of instances to skip.
 * @property {Number} offset Alias for `skip`.
 * @property {Object|Array|String} fields Included/excluded fields.
 * - `['foo']` or `'foo'` - include only the foo property
 *  - `['foo', 'bar']` - include the foo and bar properties.  Format:
 *  - `{foo: true}` - include only foo
 * - `{bat: false}` - include all properties, exclude bat
 *
 * @param {Function} cb Optional callback function.  Call this function with two arguments: `err` (null or Error) and an array of instances.
 * @return {Promise} results If no callback function is provided, a promise (which resolves to an array of instances) is returned
 */

DataAccessObject.find = function find(query, options, cb) {
  var connectionPromise = stillConnecting(this.getDataSource(), this, arguments);
  if (connectionPromise) {
    return connectionPromise;
  }

  if (options === undefined && cb === undefined) {
    if (typeof query === 'function') {
      // find(cb);
      cb = query;
      query = {};
    }
  } else if (cb === undefined) {
    if (typeof options === 'function') {
      // find(query, cb);
      cb = options;
      options = {};
    }
  }

  cb = cb || utils.createPromiseCallback();
  query = query || {};
  options = options || {};

  assert(typeof query === 'object', 'The query argument must be an object');
  assert(typeof options === 'object', 'The options argument must be an object');
  assert(typeof cb === 'function', 'The cb argument must be a function');

  var hookState = {};
  var self = this;
  var connector = self.getConnector();

  assert(typeof connector.all === 'function',
    'all() must be implemented by the connector');

  try {
    this._normalize(query, options);
  } catch (err) {
    process.nextTick(function () {
      cb(err);
    });
    return cb.promise;
  }

  this.applyScope(query);

  var near = query && geo.nearFilter(query.where);
  var supportsGeo = !!connector.buildNearFilter;

  if (near) {
    if (supportsGeo) {
      // convert it
      connector.buildNearFilter(query, near);
    } else if (query.where) {
      // do in memory query
      // using all documents
      // TODO [fabien] use default scope here?
      if (options.notify === false) {
        queryGeo(query);
      } else {
        withNotifyGeo();
      }

      function withNotifyGeo() {
        var context = {
          Model: self,
          query: query,
          hookState: hookState,
          options: options,
        };
        self.notifyObserversOf('access', context, function (err, ctx) {
          if (err) return cb(err);
          queryGeo(ctx.query);
        });
      }

      function queryGeo(query) {
        function geoCallbackWithoutNotify(err, data) {
          var memory = new Memory();
          var modelName = self.modelName;

          if (err) {
            cb(err);
          } else if (Array.isArray(data)) {
            memory.define({
              properties: self.dataSource.definitions[self.modelName].properties,
              settings: self.dataSource.definitions[self.modelName].settings,
              model: self,
            });

            data.forEach(function (obj) {
              memory.create(modelName, obj, options, function () {
                // noop
              });
            });

            // FIXME: apply "includes" and other transforms - see allCb below
            memory.all(modelName, query, options, cb);
          } else {
            cb(null, []);
          }
        }

        function geoCallbackWithNotify(err, data) {
          if (err) return cb(err);

          async.map(data, function (item, next) {
            var context = {
              Model: self,
              data: item,
              isNewInstance: false,
              hookState: hookState,
              options: options,
            };

            self.notifyObserversOf('loaded', context, function (err) {
              if (err) return next(err);
              next(null, context.data);
            });
          }, function (err, results) {
            if (err) return cb(err);
            geoCallbackWithoutNotify(null, results);
          });
        }

        var geoCallback = options.notify === false ? geoCallbackWithoutNotify : geoCallbackWithNotify;
        if (connector.all.length === 4) {
          connector.all(self.modelName, {}, options, geoCallback);
        } else {
          connector.all(self.modelName, {}, geoCallback);
        }
      }
      // already handled
      return cb.promise;
    }
  }

  var allCb = function (err, data) {
    if (!err && Array.isArray(data)) {
<<<<<<< HEAD
      async.map(data, function (item, next) {
          var Model = self.lookupModel(item);
          if (options.notify === false) {
            buildResult(item, next);
          } else {
            withNotify(item, next);
          }
=======
      async.map(data, function(item, next) {
        var Model = self.lookupModel(item);
        if (options.notify === false) {
          buildResult(item, next);
        } else {
          withNotify(item, next);
        }

        function buildResult(data, callback) {
          var ctorOpts = {
            fields: query.fields,
            applySetters: false,
            persisted: true,
          };
          var obj;
          try {
            obj = new Model(data, ctorOpts);
          } catch (err) {
            return callback(err);
          }

          if (query && query.include) {
            if (query.collect) {
              // The collect property indicates that the query is to return the
              // standalone items for a related model, not as child of the parent object
              // For example, article.tags
              obj = obj.__cachedRelations[query.collect];
              if (obj === null) {
                obj = undefined;
              }
            } else {
              // This handles the case to return parent items including the related
              // models. For example, Article.find({include: 'tags'}, ...);
              // Try to normalize the include
              var includes = Inclusion.normalizeInclude(query.include || []);
              includes.forEach(function(inc) {
                var relationName = inc;
                if (utils.isPlainObject(inc)) {
                  relationName = Object.keys(inc)[0];
                }
>>>>>>> 6f8ecfdf

          function buildResult(data, callback) {
            var ctorOpts = {
              fields: query.fields,
              applySetters: false,
              persisted: true,
            };
            var obj = new Model(data, ctorOpts);

            if (query && query.include) {
              if (query.collect) {
                // The collect property indicates that the query is to return the
                // standalone items for a related model, not as child of the parent object
                // For example, article.tags
                obj = obj.__cachedRelations[query.collect];
                if (obj === null) {
                  obj = undefined;
                }
              } else {
                // This handles the case to return parent items including the related
                // models. For example, Article.find({include: 'tags'}, ...);
                // Try to normalize the include
                var includes = Inclusion.normalizeInclude(query.include || []);
                includes.forEach(function (inc) {
                  var relationName = inc;
                  if (utils.isPlainObject(inc)) {
                    relationName = Object.keys(inc)[0];
                  }

                  // Promote the included model as a direct property
                  var included = obj.__cachedRelations[relationName];
                  if (Array.isArray(included)) {
                    included = new List(included, null, obj);
                  }
                  if (included) obj.__data[relationName] = included;
                });
                delete obj.__data.__cachedRelations;
              }
            }

            callback(null, obj);
          }

          function withNotify(data, callback) {
            var context = {
              Model: Model,
              data: data,
              isNewInstance: false,
              hookState: hookState,
              options: options,
            };

            Model.notifyObserversOf('loaded', context, function (err) {
              if (err) return callback(err);
              buildResult(context.data, callback);
            });
          }
        },
        function (err, results) {
          if (err) return cb(err);

          // When applying query.collect, some root items may not have
          // any related/linked item. We store `undefined` in the results
          // array in such case, which is not desirable from API consumer's
          // point of view.
          results = results.filter(isDefined);

          if (data && data.countBeforeLimit) {
            results.countBeforeLimit = data.countBeforeLimit;
          }
          if (!supportsGeo && near) {
            results = geo.filter(results, near);
          }

          cb(err, results);
        });
    } else {
      cb(err, data || []);
    }
  };

  if (options.notify === false) {
    if (connector.all.length === 4) {
      connector.all(self.modelName, query, options, allCb);
    } else {
      connector.all(self.modelName, query, allCb);
    }
  } else {
    var context = {
      Model: this,
      query: query,
      hookState: hookState,
      options: options,
    };
    this.notifyObserversOf('access', context, function (err, ctx) {
      if (err) return cb(err);

      connector.all.length === 4 ?
        connector.all(self.modelName, ctx.query, options, allCb) :
        connector.all(self.modelName, ctx.query, allCb);
    });
  }
  return cb.promise;
};

function isDefined(value) {
  return value !== undefined;
}

/**
 * Find one record, same as `find`, but limited to one result. This function returns an object, not a collection.
 *
 * @param {Object} query Search conditions.  See [find](#dataaccessobjectfindquery-callback) for query format.
 * For example: `{where: {test: 'me'}}`.
 * @param {Object} [options] Options
 * @param {Function} cb Callback function called with (err, instance)
 */
DataAccessObject.findOne = function findOne(query, options, cb) {
  var connectionPromise = stillConnecting(this.getDataSource(), this, arguments);
  if (connectionPromise) {
    return connectionPromise;
  }

  if (options === undefined && cb === undefined) {
    if (typeof query === 'function') {
      cb = query;
      query = {};
    }
  } else if (cb === undefined) {
    if (typeof options === 'function') {
      cb = options;
      options = {};
    }
  }

  cb = cb || utils.createPromiseCallback();
  query = query || {};
  options = options || {};

  assert(typeof query === 'object', 'The query argument must be an object');
  assert(typeof options === 'object', 'The options argument must be an object');
  assert(typeof cb === 'function', 'The cb argument must be a function');

  query.limit = 1;
  this.find(query, options, function (err, collection) {
    if (err || !collection || !collection.length > 0) return cb(err, null);
    cb(err, collection[0]);
  });
  return cb.promise;
};

/**
 * Destroy all matching records.
 * Delete all model instances from data source. Note: destroyAll method does not destroy hooks.
 * Example:
 *````js
 * Product.destroyAll({price: {gt: 99}}, function(err) {
   // removed matching products
 * });
 * ````
 *
 * @param {Object} [where] Optional object that defines the criteria.  This is a "where" object. Do NOT pass a filter object.
 * @param {Object) [options] Options
 * @param {Function} [cb] Callback called with (err, info)
 */
DataAccessObject.remove =
  DataAccessObject.deleteAll =
  DataAccessObject.destroyAll = function destroyAll(where, options, cb) {
    var connectionPromise = stillConnecting(this.getDataSource(), this, arguments);
    if (connectionPromise) {
      return connectionPromise;
    }

    var Model = this;
    var connector = Model.getConnector();

    assert(typeof connector.destroyAll === 'function',
      'destroyAll() must be implemented by the connector');

    if (options === undefined && cb === undefined) {
      if (typeof where === 'function') {
        cb = where;
        where = {};
      }
    } else if (cb === undefined) {
      if (typeof options === 'function') {
        cb = options;
        options = {};
      }
    }

    cb = cb || utils.createPromiseCallback();
    where = where || {};
    options = options || {};

    assert(typeof where === 'object', 'The where argument must be an object');
    assert(typeof options === 'object', 'The options argument must be an object');
    assert(typeof cb === 'function', 'The cb argument must be a function');

    var hookState = {};

<<<<<<< HEAD
    var query = {
      where: where
    };
    this.applyScope(query);
    where = query.where;

=======
  if (options.notify === false) {
    doDelete(where);
  } else {
    query = {where: whereIsEmpty(where) ? {} : where};
>>>>>>> 6f8ecfdf
    var context = {
      Model: Model,
      where: whereIsEmpty(where) ? {} : where,
      hookState: hookState,
      options: options,
    };

    if (options.notify === false) {
      doDelete(where);
    } else {
      query = {
        where: whereIsEmpty(where) ? {} : where
      };
      var context = {
        Model: Model,
        query: query,
        hookState: hookState,
        options: options,
      };
      Model.notifyObserversOf('access', context, function (err, ctx) {
        if (err) return cb(err);
        var context = {
          Model: Model,
          where: ctx.query.where,
          hookState: hookState,
          options: options,
        };
        Model.notifyObserversOf('before delete', context, function (err, ctx) {
          if (err) return cb(err);
          doDelete(ctx.where);
        });
      });
    }

<<<<<<< HEAD
    function doDelete(where) {
      if (whereIsEmpty(where)) {
        if (connector.destroyAll.length === 4) {
          connector.destroyAll(Model.modelName, {}, options, done);
        } else {
          connector.destroyAll(Model.modelName, {}, done);
        }
      } else {
        try {
          // Support an optional where object
          where = removeUndefined(where);
          where = Model._coerce(where);
        } catch (err) {
          return process.nextTick(function () {
            cb(err);
          });
        }
=======
  function doDelete(where) {
    var context = {
      Model: Model,
      where: whereIsEmpty(where) ? {} : where,
      hookState: hookState,
      options: options,
    };

    if (whereIsEmpty(where)) {
      if (connector.destroyAll.length === 4) {
        connector.destroyAll(Model.modelName, {}, options, done);
      } else {
        connector.destroyAll(Model.modelName, {}, done);
      }
    } else {
      try {
        // Support an optional where object
        where = removeUndefined(where);
        where = Model._coerce(where, options);
      } catch (err) {
        return process.nextTick(function() {
          cb(err);
        });
      }
>>>>>>> 6f8ecfdf

        if (connector.destroyAll.length === 4) {
          connector.destroyAll(Model.modelName, where, options, done);
        } else {
          connector.destroyAll(Model.modelName, where, done);
        }
      }

      function done(err, info) {
        if (err) return cb(err);

        if (options.notify === false) {
          return cb(err, info);
        }

        var context = {
          Model: Model,
          where: where,
          hookState: hookState,
          options: options,
        };
        Model.notifyObserversOf('after delete', context, function (err) {
          cb(err, info);
        });
      }
    }
    return cb.promise;
  };

function whereIsEmpty(where) {
  return !where ||
    (typeof where === 'object' && Object.keys(where).length === 0);
}

/**
 * Delete the record with the specified ID.
 * Aliases are `destroyById` and `deleteById`.
 * @param {*} id The id value
 * @param {Function} cb Callback called with (err)
 */

// [FIXME] rfeng: This is a hack to set up 'deleteById' first so that
// 'deleteById' will be used as the name for strong-remoting to keep it backward
// compatible for angular SDK
DataAccessObject.removeById =
  DataAccessObject.destroyById =
  DataAccessObject.deleteById = function deleteById(id, options, cb) {
    var connectionPromise = stillConnecting(this.getDataSource(), this, arguments);
    if (connectionPromise) {
      return connectionPromise;
    }

    assert(arguments.length >= 1, 'The id argument is required');
    if (cb === undefined) {
      if (typeof options === 'function') {
        // destroyById(id, cb)
        cb = options;
        options = {};
      }
    }

    options = options || {};
    cb = cb || utils.createPromiseCallback();

    assert(typeof options === 'object', 'The options argument must be an object');
    assert(typeof cb === 'function', 'The cb argument must be a function');

    if (isPKMissing(this, cb)) {
      return cb.promise;
    } else if (id == null || id === '') {
      process.nextTick(function () {
        cb(new Error(g.f('{{Model::deleteById}} requires the {{id}} argument')));
      });
      return cb.promise;
    }

    var Model = this;

    this.remove(byIdQuery(this, id).where, options, function (err, info) {
      if (err) return cb(err);
      var deleted = info && info.count > 0;
      if (Model.settings.strictDelete && !deleted) {
        err = new Error(g.f('No instance with {{id}} %s found for %s', id, Model.modelName));
        err.code = 'NOT_FOUND';
        err.statusCode = 404;
        return cb(err);
      }

      cb(null, info);
    });
    return cb.promise;
  };

/**
 * Return count of matched records. Optional query parameter allows you to count filtered set of model instances.
 * Example:
 *
 *```js
 * User.count({approved: true}, function(err, count) {
 *     console.log(count); // 2081
 * });
 * ```
 *
 * @param {Object} [where] Search conditions (optional)
 * @param {Object} [options] Options
 * @param {Function} cb Callback, called with (err, count)
 */
DataAccessObject.count = function (where, options, cb) {
  var connectionPromise = stillConnecting(this.getDataSource(), this, arguments);
  if (connectionPromise) {
    return connectionPromise;
  }

  if (options === undefined && cb === undefined) {
    if (typeof where === 'function') {
      // count(cb)
      cb = where;
      where = {};
    }
  } else if (cb === undefined) {
    if (typeof options === 'function') {
      // count(where, cb)
      cb = options;
      options = {};
    }
  }

  cb = cb || utils.createPromiseCallback();
  where = where || {};
  options = options || {};

  assert(typeof where === 'object', 'The where argument must be an object');
  assert(typeof options === 'object', 'The options argument must be an object');
  assert(typeof cb === 'function', 'The cb argument must be a function');

  var Model = this;
  var connector = Model.getConnector();
  assert(typeof connector.count === 'function',
    'count() must be implemented by the connector');
  assert(connector.count.length >= 3,
    'count() must take at least 3 arguments');

  var hookState = {};

  var query = {
    where: where
  };
  this.applyScope(query);
  where = query.where;

  try {
    where = removeUndefined(where);
    where = this._coerce(where, options);
  } catch (err) {
    process.nextTick(function () {
      cb(err);
    });
    return cb.promise;
  }

  var context = {
    Model: Model,
    query: {
      where: where
    },
    hookState: hookState,
    options: options,
  };
  this.notifyObserversOf('access', context, function (err, ctx) {
    if (err) return cb(err);
    where = ctx.query.where;

    if (connector.count.length <= 3) {
      // Old signature, please note where is the last
      // count(model, cb, where)
      connector.count(Model.modelName, cb, where);
    } else {
      // New signature
      // count(model, where, options, cb)
      connector.count(Model.modelName, where, options, cb);
    }
  });
  return cb.promise;
};

/**
 * Save instance. If the instance does not have an ID, call `create` instead.
 * Triggers: validate, save, update or create.
 * @options {Object} options Optional options to use.
 * @property {Boolean} validate Default is true.
 * @property {Boolean} throws  Default is false.
 * @param {Function} cb Callback function with err and object arguments
 */
DataAccessObject.prototype.save = function (options, cb) {
  var connectionPromise = stillConnecting(this.getDataSource(), this, arguments);
  if (connectionPromise) {
    return connectionPromise;
  }
  var Model = this.constructor;

  if (typeof options === 'function') {
    cb = options;
    options = {};
  }

  cb = cb || utils.createPromiseCallback();
  options = options || {};

  assert(typeof options === 'object', 'The options argument should be an object');
  assert(typeof cb === 'function', 'The cb argument should be a function');

  if (isPKMissing(Model, cb)) {
    return cb.promise;
  } else if (this.isNewRecord()) {
    return Model.create(this, options, cb);
  }

  var hookState = {};

  if (options.validate === undefined) {
    if (Model.settings.automaticValidation === undefined) {
      options.validate = true;
    } else {
      options.validate = Model.settings.automaticValidation;
    }
  }

  if (options.throws === undefined) {
    options.throws = false;
  }

  var inst = this;
  var connector = inst.getConnector();
  var modelName = Model.modelName;

  var context = {
    Model: Model,
    instance: inst,
    hookState: hookState,
    options: options,
  };
  Model.notifyObserversOf('before save', context, function (err) {
    if (err) return cb(err);

    var data = inst.toObject(true);
    Model.applyProperties(data, inst);
    inst.setAttributes(data);

    // validate first
    if (!options.validate) {
      return save();
    }

    inst.isValid(function (valid) {
      if (valid) {
        save();
      } else {
        var err = new ValidationError(inst);
        // throws option is dangerous for async usage
        if (options.throws) {
          throw err;
        }
        cb(err, inst);
      }
    }, data, options);

    // then save
    function save() {
      inst.trigger('save', function (saveDone) {
        inst.trigger('update', function (updateDone) {
          data = removeUndefined(data);

          function saveCallback(err, unusedData, result) {
            if (err) {
              return cb(err, inst);
            }

            var context = {
              Model: Model,
              data: data,
              isNewInstance: result && result.isNewInstance,
              hookState: hookState,
              options: options,
            };
            Model.notifyObserversOf('loaded', context, function (err) {
              if (err) return cb(err);

              inst._initProperties(data, {
                persisted: true
              });

              var context = {
                Model: Model,
                instance: inst,
                isNewInstance: result && result.isNewInstance,
                hookState: hookState,
                options: options,
              };
              Model.notifyObserversOf('after save', context, function (err) {
                if (err) return cb(err, inst);
                updateDone.call(inst, function () {
                  saveDone.call(inst, function () {
                    cb(err, inst);
                  });
                });
              });
            });
          }

          context = {
            Model: Model,
            data: data,
            where: byIdQuery(Model, getIdValue(Model, inst)).where,
            currentInstance: inst,
            hookState: hookState,
            options: options,
          };

          Model.notifyObserversOf('persist', context, function (err) {
            if (err) return cb(err);

            if (connector.save.length === 4) {
              connector.save(modelName, inst.constructor._forDB(data), options, saveCallback);
            } else {
              connector.save(modelName, inst.constructor._forDB(data), saveCallback);
            }
          });
        }, data, cb);
      }, data, cb);
    }
  });
  return cb.promise;
};

/**
 * Update multiple instances that match the where clause
 *
 * Example:
 *
 *```js
 * Employee.update({managerId: 'x001'}, {managerId: 'x002'}, function(err) {
 *     ...
 * });
 * ```
 *
 * @param {Object} [where] Search conditions (optional)
 * @param {Object} data Changes to be made
 * @param {Object} [options] Options for update
 * @param {Function} cb Callback, called with (err, info)
 */
DataAccessObject.update =
  DataAccessObject.updateAll = function (where, data, options, cb) {
    var connectionPromise = stillConnecting(this.getDataSource(), this, arguments);
    if (connectionPromise) {
      return connectionPromise;
    }

    assert(arguments.length >= 1, 'At least one argument is required');

    if (data === undefined && options === undefined && cb === undefined && arguments.length === 1) {
      data = where;
      where = {};
    } else if (options === undefined && cb === undefined) {
      // One of:
      // updateAll(data, cb)
      // updateAll(where, data) -> Promise
      if (typeof data === 'function') {
        cb = data;
        data = where;
        where = {};
      }
    } else if (cb === undefined) {
      // One of:
      // updateAll(where, data, options) -> Promise
      // updateAll(where, data, cb)
      if (typeof options === 'function') {
        cb = options;
        options = {};
      }
    }

    data = data || {};
    options = options || {};
    cb = cb || utils.createPromiseCallback();

    assert(typeof where === 'object', 'The where argument must be an object');
    assert(typeof data === 'object', 'The data argument must be an object');
    assert(typeof options === 'object', 'The options argument must be an object');
    assert(typeof cb === 'function', 'The cb argument must be a function');

    var Model = this;
    var connector = Model.getDataSource().connector;
    assert(typeof connector.update === 'function',
      'update() must be implemented by the connector');

    var hookState = {};

    var query = {
      where: where
    };
    this.applyScope(query);
    this.applyProperties(data);

    where = query.where;

    var context = {
      Model: Model,
      query: {
        where: where
      },
      hookState: hookState,
      options: options,
    };
    Model.notifyObserversOf('access', context, function (err, ctx) {
      if (err) return cb(err);
      var context = {
        Model: Model,
        where: ctx.query.where,
        data: data,
        hookState: hookState,
        options: options,
      };
      Model.notifyObserversOf('before save', context,
        function (err, ctx) {
          if (err) return cb(err);
          doUpdate(ctx.where, ctx.data);
        });
    });

<<<<<<< HEAD
    function doUpdate(where, data) {
      try {
        where = removeUndefined(where);
        where = Model._coerce(where);
        data = removeUndefined(data);
        data = Model._coerce(data);
      } catch (err) {
        return process.nextTick(function () {
          cb(err);
        });
      }
=======
  function doUpdate(where, data) {
    try {
      where = removeUndefined(where);
      where = Model._coerce(where, options);
      data = removeUndefined(data);
      data = Model._coerce(data, options);
    } catch (err) {
      return process.nextTick(function() {
        cb(err);
      });
    }
>>>>>>> 6f8ecfdf

      function updateCallback(err, info) {
        if (err) return cb(err);

        var context = {
          Model: Model,
          where: where,
          data: data,
          hookState: hookState,
          options: options,
        };
        Model.notifyObserversOf('after save', context, function (err, ctx) {
          return cb(err, info);
        });
      }

      var context = {
        Model: Model,
        where: where,
        data: data,
        hookState: hookState,
        options: options,
      };
      Model.notifyObserversOf('persist', context, function (err, ctx) {
        if (err) return cb(err);

        if (connector.update.length === 5) {
          connector.update(Model.modelName, where, data, options, updateCallback);
        } else {
          connector.update(Model.modelName, where, data, updateCallback);
        }
      });
    }
    return cb.promise;
  };

DataAccessObject.prototype.isNewRecord = function () {
  return !this.__persisted;
};

/**
 * Return connector of current record
 * @private
 */
DataAccessObject.prototype.getConnector = function () {
  return this.getDataSource().connector;
};

/**
 * Delete object from persistence
 *
 * Triggers `destroy` hook (async) before and after destroying object
 *
 * @param {Object} [options] Options for delete
 * @param {Function} cb Callback
 */
DataAccessObject.prototype.remove =
  DataAccessObject.prototype.delete =
  DataAccessObject.prototype.destroy = function (options, cb) {
    var connectionPromise = stillConnecting(this.getDataSource(), this, arguments);
    if (connectionPromise) {
      return connectionPromise;
    }

    if (cb === undefined && typeof options === 'function') {
      cb = options;
      options = {};
    }

    cb = cb || utils.createPromiseCallback();
    options = options || {};

    assert(typeof options === 'object', 'The options argument should be an object');
    assert(typeof cb === 'function', 'The cb argument should be a function');

    var inst = this;
    var connector = this.getConnector();

    var Model = this.constructor;
    var id = getIdValue(this.constructor, this);
    var hookState = {};

    if (isPKMissing(Model, cb))
      return cb.promise;

    var context = {
      Model: Model,
      query: byIdQuery(Model, id),
      hookState: hookState,
      options: options,
    };

    Model.notifyObserversOf('access', context, function (err, ctx) {
      if (err) return cb(err);
      var context = {
        Model: Model,
        where: ctx.query.where,
        instance: inst,
        hookState: hookState,
        options: options,
      };
      Model.notifyObserversOf('before delete', context, function (err, ctx) {
        if (err) return cb(err);
        doDeleteInstance(ctx.where);
      });
    });

    function doDeleteInstance(where) {
      if (!isWhereByGivenId(Model, where, id)) {
        // A hook modified the query, it is no longer
        // a simple 'delete model with the given id'.
        // We must switch to full query-based delete.
        Model.deleteAll(where, {
          notify: false
        }, function (err, info) {
          if (err) return cb(err, false);
          var deleted = info && info.count > 0;
          if (Model.settings.strictDelete && !deleted) {
            err = new Error(g.f('No instance with {{id}} %s found for %s', id, Model.modelName));
            err.code = 'NOT_FOUND';
            err.statusCode = 404;
            return cb(err, false);
          }
          var context = {
            Model: Model,
            where: where,
            instance: inst,
            hookState: hookState,
            options: options,
          };
          Model.notifyObserversOf('after delete', context, function (err) {
            cb(err, info);
          });
        });
        return;
      }

      inst.trigger('destroy', function (destroyed) {
        function destroyCallback(err, info) {
          if (err) return cb(err);
          var deleted = info && info.count > 0;
          if (Model.settings.strictDelete && !deleted) {
            err = new Error(g.f('No instance with {{id}} %s found for %s', id, Model.modelName));
            err.code = 'NOT_FOUND';
            err.statusCode = 404;
            return cb(err);
          }

          destroyed(function () {
            var context = {
              Model: Model,
              where: where,
              instance: inst,
              hookState: hookState,
              options: options,
            };
            Model.notifyObserversOf('after delete', context, function (err) {
              cb(err, info);
            });
          });
        }

        if (connector.destroy.length === 4) {
          connector.destroy(inst.constructor.modelName, id, options, destroyCallback);
        } else {
          connector.destroy(inst.constructor.modelName, id, destroyCallback);
        }
      }, null, cb);
    }
    return cb.promise;
  };

/**
 * Set a single attribute.
 * Equivalent to `setAttributes({name: value})`
 *
 * @param {String} name Name of property
 * @param {Mixed} value Value of property
 */
DataAccessObject.prototype.setAttribute = function setAttribute(name, value) {
  this[name] = value; // TODO [fabien] - currently not protected by applyProperties
};

/**
 * Update a single attribute.
 * Equivalent to `updateAttributes({name: value}, cb)`
 *
 * @param {String} name Name of property
 * @param {Mixed} value Value of property
 * @param {Function} cb Callback function called with (err, instance)
 */
DataAccessObject.prototype.updateAttribute = function updateAttribute(name, value, options, cb) {
  var data = {};
  data[name] = value;
  return this.updateAttributes(data, options, cb);
};

/**
 * Update set of attributes.
 *
 * @trigger `change` hook
 * @param {Object} data Data to update
 */
DataAccessObject.prototype.setAttributes = function setAttributes(data) {
  if (typeof data !== 'object') return;

  this.constructor.applyProperties(data, this);

  var Model = this.constructor;
  var inst = this;

  // update instance's properties
  for (var key in data) {
    inst.setAttribute(key, data[key]);
  }

  Model.emit('set', inst);
};

DataAccessObject.prototype.unsetAttribute = function unsetAttribute(name, nullify) {
  if (nullify || this.constructor.definition.settings.persistUndefinedAsNull) {
    this[name] = this.__data[name] = null;
  } else {
    delete this[name];
    delete this.__data[name];
  }
};

/**
 * Replace set of attributes.
 * Performs validation before replacing.
 *
 * @trigger `validation`, `save` and `update` hooks
 * @param {Object} data Data to replace
 * @param {Object} [options] Options for replace
 * @param {Function} cb Callback function called with (err, instance)
 */
DataAccessObject.prototype.replaceAttributes = function (data, options, cb) {
  var Model = this.constructor;
  var id = getIdValue(this.constructor, this);
  return Model.replaceById(id, data, options, cb);
};

DataAccessObject.replaceById = function (id, data, options, cb) {
  var connectionPromise = stillConnecting(this.getDataSource(), this, arguments);
  if (connectionPromise) {
    return connectionPromise;
  }

  if (cb === undefined) {
    if (typeof options === 'function') {
      cb = options;
      options = {};
    }
  }

  cb = cb || utils.createPromiseCallback();
  options = options || {};

  assert((typeof data === 'object') && (data !== null),
    'The data argument must be an object');
  assert(typeof options === 'object', 'The options argument must be an object');
  assert(typeof cb === 'function', 'The cb argument must be a function');

  var connector = this.getConnector();

  var err;
  if (typeof connector.replaceById !== 'function') {
    err = new Error(g.f(
      'The connector %s does not support {{replaceById}} operation. This is not a bug in LoopBack. ' +
      'Please contact the authors of the connector, preferably via GitHub issues.',
      connector.name));
    return cb(err);
  }

  var pkName = idName(this);
  if (!data[pkName]) data[pkName] = id;

  var Model = this;
  var inst = new Model(data, {
    persisted: true
  });
  var enforced = {};
  this.applyProperties(enforced, inst);
  inst.setAttributes(enforced);
  Model = this.lookupModel(data); // data-specific
  if (Model !== inst.constructor) inst = new Model(data);
  var strict = inst.__strict;

  if (isPKMissing(Model, cb))
    return cb.promise;

  var model = Model.modelName;
  var hookState = {};

  if (id !== data[pkName]) {
<<<<<<< HEAD
    var err = new Error(g.f('{{id}} property (%s) ' +
      'cannot be updated from %s to %s', pkName, id, data[pkName]));
=======
    err = new Error(g.f('{{id}} property (%s) ' +
            'cannot be updated from %s to %s', pkName, id, data[pkName]));
>>>>>>> 6f8ecfdf
    err.statusCode = 400;
    process.nextTick(function () {
      cb(err);
    });
    return cb.promise;
  }

  var context = {
    Model: Model,
    instance: inst,
    isNewInstance: false,
    hookState: hookState,
    options: options,
  };

  Model.notifyObserversOf('before save', context, function (err, ctx) {
    if (err) return cb(err);

    if (ctx.instance[pkName] !== id && !Model._warned.cannotOverwritePKInBeforeSaveHook) {
      Model._warned.cannotOverwritePKInBeforeSaveHook = true;
      g.warn('WARNING: {{id}} property cannot be changed from %s to %s for model:%s ' +
        'in {{\'before save\'}} operation hook', id, inst[pkName], Model.modelName);
    }

    data = inst.toObject(false);

    if (strict) {
      applyStrictCheck(Model, strict, data, inst, validateAndCallConnector);
    } else {
      validateAndCallConnector(null, data);
    }

    function validateAndCallConnector(err, data) {
      if (err) return cb(err);
      data = removeUndefined(data);
      // update instance's properties
      inst.setAttributes(data);

      var doValidate = true;
      if (options.validate === undefined) {
        if (Model.settings.automaticValidation !== undefined) {
          doValidate = Model.settings.automaticValidation;
        }
      } else {
        doValidate = options.validate;
      }

      if (doValidate) {
        inst.isValid(function (valid) {
          if (!valid) return cb(new ValidationError(inst), inst);

          callConnector();
        }, data, options);
      } else {
        callConnector();
      }

      function callConnector() {
        copyData(data, inst);
        var typedData = convertSubsetOfPropertiesByType(inst, data);
        context.data = typedData;

        function replaceCallback(err, data) {
          if (err) return cb(err);

          var ctx = {
            Model: Model,
            hookState: hookState,
            data: context.data,
            isNewInstance: false,
            options: options,
          };
          Model.notifyObserversOf('loaded', ctx, function (err) {
            if (err) return cb(err);

            if (ctx.data[pkName] !== id && !Model._warned.cannotOverwritePKInLoadedHook) {
              Model._warned.cannotOverwritePKInLoadedHook = true;
              g.warn('WARNING: {{id}} property cannot be changed from %s to %s for model:%s in ' +
                '{{\'loaded\'}} operation hook',
                id, ctx.data[pkName], Model.modelName);
            }

            inst.__persisted = true;
            ctx.data[pkName] = id;
            inst.setAttributes(ctx.data);

            var context = {
              Model: Model,
              instance: inst,
              isNewInstance: false,
              hookState: hookState,
              options: options,
            };
            Model.notifyObserversOf('after save', context, function (err) {
              cb(err, inst);
            });
          });
        }

        var ctx = {
          Model: Model,
          where: byIdQuery(Model, id).where,
          data: context.data,
          isNewInstance: false,
          currentInstance: inst,
          hookState: hookState,
          options: options,
        };
        Model.notifyObserversOf('persist', ctx, function (err) {
          connector.replaceById(model, id,
            inst.constructor._forDB(context.data), options, replaceCallback);
        });
      }
    }
  });
  return cb.promise;
};

/**
 * Update set of attributes.
 * Performs validation before updating.
 * NOTE: `patchOrCreate` is an alias.
 *
 * @trigger `validation`, `save` and `update` hooks
 * @param {Object} data Data to update
 * @param {Object} [options] Options for updateAttributes
 * @param {Function} cb Callback function called with (err, instance)
 */
DataAccessObject.prototype.updateAttributes =
  DataAccessObject.prototype.patchAttributes =
  function (data, options, cb) {
    var self = this;
    var connectionPromise = stillConnecting(this.getDataSource(), this, arguments);
    if (connectionPromise) {
      return connectionPromise;
    }

    if (options === undefined && cb === undefined) {
      if (typeof data === 'function') {
        // updateAttributes(cb)
        cb = data;
        data = undefined;
      }
    } else if (cb === undefined) {
      if (typeof options === 'function') {
        // updateAttributes(data, cb)
        cb = options;
        options = {};
      }
    }

    cb = cb || utils.createPromiseCallback();
    options = options || {};

    assert((typeof data === 'object') && (data !== null),
      'The data argument must be an object');
    assert(typeof options === 'object', 'The options argument must be an object');
    assert(typeof cb === 'function', 'The cb argument must be a function');

    var inst = this;
    var Model = this.constructor;
    var connector = inst.getConnector();
    assert(typeof connector.updateAttributes === 'function',
      'updateAttributes() must be implemented by the connector');

<<<<<<< HEAD
    if (isPKMissing(Model, cb))
      return cb.promise;

    var allowExtendedOperators = connector.settings &&
      connector.settings.allowExtendedOperators;
=======
  var allowExtendedOperators = Model._allowExtendedOperators(options);
  var strict = this.__strict;
  var model = Model.modelName;
  var hookState = {};
>>>>>>> 6f8ecfdf

    var strict = this.__strict;
    var model = Model.modelName;
    var hookState = {};

<<<<<<< HEAD
    // Convert the data to be plain object so that update won't be confused
    if (data instanceof Model) {
      data = data.toObject(false);
=======
  // Make sure id(s) cannot be changed
  var idNames = Model.definition.idNames();
  for (var i = 0, n = idNames.length; i < n; i++) {
    var idName = idNames[i];
    if (data[idName] !== undefined && !idEquals(data[idName], inst[idName])) {
      var err = new Error(g.f('{{id}} cannot be updated from ' +
        '%s to %s when {{forceId}} is set to true',
        inst[idName], data[idName]));
      err.statusCode = 400;
      process.nextTick(function() {
        cb(err);
      });
      return cb.promise;
>>>>>>> 6f8ecfdf
    }
    data = removeUndefined(data);

    // Make sure id(s) cannot be changed
    var idNames = Model.definition.idNames();
    for (var i = 0, n = idNames.length; i < n; i++) {
      var idName = idNames[i];
      if (data[idName] !== undefined && !idEquals(data[idName], inst[idName])) {
        var err = new Error(g.f('{{id}} property (%s) ' +
          'cannot be updated from %s to %s'), idName, inst[idName], data[idName]);
        err.statusCode = 400;
        process.nextTick(function () {
          cb(err);
        });
        return cb.promise;
      }
    }

    var context = {
      Model: Model,
      where: byIdQuery(Model, getIdValue(Model, inst)).where,
      data: data,
      currentInstance: inst,
      hookState: hookState,
      options: options,
    };

    Model.notifyObserversOf('before save', context, function (err, ctx) {
      if (err) return cb(err);
      data = ctx.data;

      if (strict && !allowExtendedOperators) {
        applyStrictCheck(self.constructor, strict, data, inst, validateAndSave);
      } else {
        validateAndSave(null, data);
      }

<<<<<<< HEAD
      function validateAndSave(err, data) {
        if (err) return cb(err);
        data = removeUndefined(data);
        var doValidate = true;
        if (options.validate === undefined) {
          if (Model.settings.automaticValidation !== undefined) {
            doValidate = Model.settings.automaticValidation;
=======
      // update instance's properties
      try {
        inst.setAttributes(data);
      } catch (err) {
        return cb(err);
      }

      if (doValidate) {
        inst.isValid(function(valid) {
          if (!valid) {
            cb(new ValidationError(inst), inst);
            return;
>>>>>>> 6f8ecfdf
          }
        } else {
          doValidate = options.validate;
        }

        // update instance's properties
        inst.setAttributes(data);

        if (doValidate) {
          inst.isValid(function (valid) {
            if (!valid) {
              cb(new ValidationError(inst), inst);
              return;
            }

            triggerSave();
          }, data, options);
        } else {
          triggerSave();
        }

        function triggerSave() {
          inst.trigger('save', function (saveDone) {
            inst.trigger('update', function (done) {
              copyData(data, inst);
              var typedData = convertSubsetOfPropertiesByType(inst, data);
              context.data = typedData;

              function updateAttributesCallback(err) {
                if (err) return cb(err);
                var ctx = {
                  Model: Model,
                  data: context.data,
                  hookState: hookState,
                  options: options,
                  isNewInstance: false,
                };
                Model.notifyObserversOf('loaded', ctx, function (err) {
                  if (err) return cb(err);

                  inst.__persisted = true;

                  // By default, the instance passed to updateAttributes callback is NOT updated
                  // with the changes made through persist/loaded hooks. To preserve
                  // backwards compatibility, we introduced a new setting updateOnLoad,
                  // which if set, will apply these changes to the model instance too.
                  if (Model.settings.updateOnLoad) {
                    inst.setAttributes(ctx.data);
                  }
                  done.call(inst, function () {
                    saveDone.call(inst, function () {
                      if (err) return cb(err, inst);

                      var context = {
                        Model: Model,
                        instance: inst,
                        isNewInstance: false,
                        hookState: hookState,
                        options: options,
                      };
                      Model.notifyObserversOf('after save', context, function (err) {
                        cb(err, inst);
                      });
                    });
                  });
                });
              }

              var ctx = {
                Model: Model,
                where: byIdQuery(Model, getIdValue(Model, inst)).where,
                data: context.data,
                currentInstance: inst,
                isNewInstance: false,
                hookState: hookState,
                options: options,
              };
              Model.notifyObserversOf('persist', ctx, function (err) {
                if (connector.updateAttributes.length === 5) {
                  connector.updateAttributes(model, getIdValue(inst.constructor, inst),
                    inst.constructor._forDB(context.data), options, updateAttributesCallback);
                } else {
                  connector.updateAttributes(model, getIdValue(inst.constructor, inst),
                    inst.constructor._forDB(context.data), updateAttributesCallback);
                }
              });
            }, data, cb);
          }, data, cb);
        }
      }
    });
    return cb.promise;
  };

/**
 * Reload object from persistence
 * Requires `id` member of `object` to be able to call `find`
 * @param {Function} cb Called with (err, instance) arguments
 * @private
 */
DataAccessObject.prototype.reload = function reload(cb) {
  var connectionPromise = stillConnecting(this.getDataSource(), this, arguments);
  if (connectionPromise) {
    return connectionPromise;
  }

  return this.constructor.findById(getIdValue(this.constructor, this), cb);
};

/*
 * Define readonly property on object
 *
 * @param {Object} obj
 * @param {String} key
 * @param {Mixed} value
 * @private
 */
function defineReadonlyProp(obj, key, value) {
  Object.defineProperty(obj, key, {
    writable: false,
    enumerable: true,
    configurable: true,
    value: value,
  });
}

var defineScope = require('./scope.js').defineScope;

/**
 * Define a scope for the model class. Scopes enable you to specify commonly-used
 * queries that you can reference as method calls on a model.
 *
 * @param {String} name The scope name
 * @param {Object} query The query object for DataAccessObject.find()
 * @param {ModelClass} [targetClass] The model class for the query, default to
 * the declaring model
 */
DataAccessObject.scope = function (name, query, targetClass, methods, options) {
  var cls = this;
  if (options && options.isStatic === false) {
    cls = cls.prototype;
  }
  return defineScope(cls, targetClass || cls, name, query, methods, options);
};

/*
 * Add 'include'
 */
jutil.mixin(DataAccessObject, Inclusion);

/*
 * Add 'relation'
 */
jutil.mixin(DataAccessObject, Relation);

/*
 * Add 'transaction'
 */
jutil.mixin(DataAccessObject, require('./transaction'));

function PKMissingError(modelName) {
  this.name = 'PKMissingError';
  this.message = 'Primary key is missing for the ' + modelName + ' model';
}
PKMissingError.prototype = new Error();

function isPKMissing(modelClass, cb) {
  var hasPK = modelClass.definition.hasPK();
  if (hasPK) return false;
  process.nextTick(function () {
    cb(new PKMissingError(modelClass.modelName));
  });
  return true;
}<|MERGE_RESOLUTION|>--- conflicted
+++ resolved
@@ -758,7 +758,6 @@
     };
     Model.notifyObserversOf('access', context, doUpsertWithWhere);
 
-<<<<<<< HEAD
     function doUpsertWithWhere(err, ctx) {
       if (err) return cb(err);
       ctx.data = data;
@@ -778,17 +777,6 @@
           if (!(data instanceof Model)) {
             inst = new Model(data, {
               applyDefaultValues: false
-=======
-        function callConnector() {
-          try {
-            ctx.where = removeUndefined(ctx.where);
-            ctx.where = Model._coerce(ctx.where, options);
-            update = removeUndefined(update);
-            update = Model._coerce(update, options);
-          } catch (err) {
-            return process.nextTick(function() {
-              cb(err);
->>>>>>> 6f8ecfdf
             });
           }
           update = inst.toObject(false);
@@ -809,9 +797,9 @@
           function callConnector() {
             try {
               ctx.where = removeUndefined(ctx.where);
-              ctx.where = Model._coerce(ctx.where);
+            ctx.where = Model._coerce(ctx.where, options);
               update = removeUndefined(update);
-              update = Model._coerce(update);
+            update = Model._coerce(update, options);
             } catch (err) {
               return process.nextTick(function () {
                 cb(err);
@@ -1537,11 +1525,7 @@
  * @returns {Object} The normalized filter object
  * @private
  */
-<<<<<<< HEAD
-DataAccessObject._normalize = function (filter) {
-=======
 DataAccessObject._normalize = function(filter, options) {
->>>>>>> 6f8ecfdf
   if (!filter) {
     return undefined;
   }
@@ -1692,11 +1676,7 @@
  * @returns {Object} The coerced where clause
  * @private
  */
-<<<<<<< HEAD
-DataAccessObject._coerce = function (where) {
-=======
 DataAccessObject._coerce = function(where, options) {
->>>>>>> 6f8ecfdf
   var self = this;
   if (!where) {
     return where;
@@ -2073,7 +2053,6 @@
 
   var allCb = function (err, data) {
     if (!err && Array.isArray(data)) {
-<<<<<<< HEAD
       async.map(data, function (item, next) {
           var Model = self.lookupModel(item);
           if (options.notify === false) {
@@ -2081,48 +2060,6 @@
           } else {
             withNotify(item, next);
           }
-=======
-      async.map(data, function(item, next) {
-        var Model = self.lookupModel(item);
-        if (options.notify === false) {
-          buildResult(item, next);
-        } else {
-          withNotify(item, next);
-        }
-
-        function buildResult(data, callback) {
-          var ctorOpts = {
-            fields: query.fields,
-            applySetters: false,
-            persisted: true,
-          };
-          var obj;
-          try {
-            obj = new Model(data, ctorOpts);
-          } catch (err) {
-            return callback(err);
-          }
-
-          if (query && query.include) {
-            if (query.collect) {
-              // The collect property indicates that the query is to return the
-              // standalone items for a related model, not as child of the parent object
-              // For example, article.tags
-              obj = obj.__cachedRelations[query.collect];
-              if (obj === null) {
-                obj = undefined;
-              }
-            } else {
-              // This handles the case to return parent items including the related
-              // models. For example, Article.find({include: 'tags'}, ...);
-              // Try to normalize the include
-              var includes = Inclusion.normalizeInclude(query.include || []);
-              includes.forEach(function(inc) {
-                var relationName = inc;
-                if (utils.isPlainObject(inc)) {
-                  relationName = Object.keys(inc)[0];
-                }
->>>>>>> 6f8ecfdf
 
           function buildResult(data, callback) {
             var ctorOpts = {
@@ -2130,7 +2067,12 @@
               applySetters: false,
               persisted: true,
             };
-            var obj = new Model(data, ctorOpts);
+          var obj;
+          try {
+            obj = new Model(data, ctorOpts);
+          } catch (err) {
+            return callback(err);
+          }
 
             if (query && query.include) {
               if (query.collect) {
@@ -2324,26 +2266,18 @@
 
     var hookState = {};
 
-<<<<<<< HEAD
     var query = {
       where: where
     };
     this.applyScope(query);
     where = query.where;
 
-=======
-  if (options.notify === false) {
-    doDelete(where);
-  } else {
-    query = {where: whereIsEmpty(where) ? {} : where};
->>>>>>> 6f8ecfdf
     var context = {
       Model: Model,
       where: whereIsEmpty(where) ? {} : where,
       hookState: hookState,
       options: options,
     };
-
     if (options.notify === false) {
       doDelete(where);
     } else {
@@ -2371,8 +2305,14 @@
       });
     }
 
-<<<<<<< HEAD
     function doDelete(where) {
+    var context = {
+      Model: Model,
+      where: whereIsEmpty(where) ? {} : where,
+      hookState: hookState,
+      options: options,
+    };
+
       if (whereIsEmpty(where)) {
         if (connector.destroyAll.length === 4) {
           connector.destroyAll(Model.modelName, {}, options, done);
@@ -2383,38 +2323,12 @@
         try {
           // Support an optional where object
           where = removeUndefined(where);
-          where = Model._coerce(where);
+        where = Model._coerce(where, options);
         } catch (err) {
           return process.nextTick(function () {
             cb(err);
           });
         }
-=======
-  function doDelete(where) {
-    var context = {
-      Model: Model,
-      where: whereIsEmpty(where) ? {} : where,
-      hookState: hookState,
-      options: options,
-    };
-
-    if (whereIsEmpty(where)) {
-      if (connector.destroyAll.length === 4) {
-        connector.destroyAll(Model.modelName, {}, options, done);
-      } else {
-        connector.destroyAll(Model.modelName, {}, done);
-      }
-    } else {
-      try {
-        // Support an optional where object
-        where = removeUndefined(where);
-        where = Model._coerce(where, options);
-      } catch (err) {
-        return process.nextTick(function() {
-          cb(err);
-        });
-      }
->>>>>>> 6f8ecfdf
 
         if (connector.destroyAll.length === 4) {
           connector.destroyAll(Model.modelName, where, options, done);
@@ -2844,31 +2758,17 @@
         });
     });
 
-<<<<<<< HEAD
     function doUpdate(where, data) {
       try {
         where = removeUndefined(where);
-        where = Model._coerce(where);
+      where = Model._coerce(where, options);
         data = removeUndefined(data);
-        data = Model._coerce(data);
+      data = Model._coerce(data, options);
       } catch (err) {
         return process.nextTick(function () {
           cb(err);
         });
       }
-=======
-  function doUpdate(where, data) {
-    try {
-      where = removeUndefined(where);
-      where = Model._coerce(where, options);
-      data = removeUndefined(data);
-      data = Model._coerce(data, options);
-    } catch (err) {
-      return process.nextTick(function() {
-        cb(err);
-      });
-    }
->>>>>>> 6f8ecfdf
 
       function updateCallback(err, info) {
         if (err) return cb(err);
@@ -3165,13 +3065,8 @@
   var hookState = {};
 
   if (id !== data[pkName]) {
-<<<<<<< HEAD
-    var err = new Error(g.f('{{id}} property (%s) ' +
+    err = new Error(g.f('{{id}} property (%s) ' +
       'cannot be updated from %s to %s', pkName, id, data[pkName]));
-=======
-    err = new Error(g.f('{{id}} property (%s) ' +
-            'cannot be updated from %s to %s', pkName, id, data[pkName]));
->>>>>>> 6f8ecfdf
     err.statusCode = 400;
     process.nextTick(function () {
       cb(err);
@@ -3337,42 +3232,17 @@
     assert(typeof connector.updateAttributes === 'function',
       'updateAttributes() must be implemented by the connector');
 
-<<<<<<< HEAD
     if (isPKMissing(Model, cb))
       return cb.promise;
 
-    var allowExtendedOperators = connector.settings &&
-      connector.settings.allowExtendedOperators;
-=======
   var allowExtendedOperators = Model._allowExtendedOperators(options);
-  var strict = this.__strict;
-  var model = Model.modelName;
-  var hookState = {};
->>>>>>> 6f8ecfdf
-
     var strict = this.__strict;
     var model = Model.modelName;
     var hookState = {};
 
-<<<<<<< HEAD
     // Convert the data to be plain object so that update won't be confused
     if (data instanceof Model) {
       data = data.toObject(false);
-=======
-  // Make sure id(s) cannot be changed
-  var idNames = Model.definition.idNames();
-  for (var i = 0, n = idNames.length; i < n; i++) {
-    var idName = idNames[i];
-    if (data[idName] !== undefined && !idEquals(data[idName], inst[idName])) {
-      var err = new Error(g.f('{{id}} cannot be updated from ' +
-        '%s to %s when {{forceId}} is set to true',
-        inst[idName], data[idName]));
-      err.statusCode = 400;
-      process.nextTick(function() {
-        cb(err);
-      });
-      return cb.promise;
->>>>>>> 6f8ecfdf
     }
     data = removeUndefined(data);
 
@@ -3381,8 +3251,9 @@
     for (var i = 0, n = idNames.length; i < n; i++) {
       var idName = idNames[i];
       if (data[idName] !== undefined && !idEquals(data[idName], inst[idName])) {
-        var err = new Error(g.f('{{id}} property (%s) ' +
-          'cannot be updated from %s to %s'), idName, inst[idName], data[idName]);
+      var err = new Error(g.f('{{id}} cannot be updated from ' +
+        '%s to %s when {{forceId}} is set to true',
+        inst[idName], data[idName]));
         err.statusCode = 400;
         process.nextTick(function () {
           cb(err);
@@ -3410,7 +3281,6 @@
         validateAndSave(null, data);
       }
 
-<<<<<<< HEAD
       function validateAndSave(err, data) {
         if (err) return cb(err);
         data = removeUndefined(data);
@@ -3418,27 +3288,17 @@
         if (options.validate === undefined) {
           if (Model.settings.automaticValidation !== undefined) {
             doValidate = Model.settings.automaticValidation;
-=======
-      // update instance's properties
+          }
+        } else {
+          doValidate = options.validate;
+        }
+
+        // update instance's properties
       try {
         inst.setAttributes(data);
       } catch (err) {
         return cb(err);
       }
-
-      if (doValidate) {
-        inst.isValid(function(valid) {
-          if (!valid) {
-            cb(new ValidationError(inst), inst);
-            return;
->>>>>>> 6f8ecfdf
-          }
-        } else {
-          doValidate = options.validate;
-        }
-
-        // update instance's properties
-        inst.setAttributes(data);
 
         if (doValidate) {
           inst.isValid(function (valid) {
